--- conflicted
+++ resolved
@@ -127,13 +127,8 @@
                               bool use_inference_params = true) override {
         if (input.layout() != tcnn::CM) {
             throw std::runtime_error(
-<<<<<<< HEAD
-                "NerfNetwork::inference_mixed_precision input must be in "
-                "column major format.");
-=======
                 "NerfNetwork::inference_mixed_precision input must be in column major "
                 "format.");
->>>>>>> 688c629c
         }
 
         uint32_t batch_size = input.n();
@@ -209,13 +204,8 @@
                 "format.");
         }
 
-<<<<<<< HEAD
-        // Make sure our temporary buffers have the correct size for the given
-        // batch size
-=======
         // Make sure our temporary buffers have the correct size for the given batch
         // size
->>>>>>> 688c629c
         uint32_t batch_size = input.n();
 
         auto forward = std::make_unique<ForwardContext>();
@@ -302,23 +292,13 @@
             dL_doutput.layout() != tcnn::CM ||
             (dL_dinput && dL_dinput->layout() != tcnn::CM)) {
             throw std::runtime_error(
-<<<<<<< HEAD
-                "NerfNetwork::backward input and output must be in column "
-                "major format.");
-=======
                 "NerfNetwork::backward input and output must be in column major "
                 "format.");
->>>>>>> 688c629c
         }
 
         const auto& forward = dynamic_cast<const ForwardContext&>(ctx);
 
-<<<<<<< HEAD
-        // Make sure our teporary buffers have the correct size for the given
-        // batch size
-=======
         // Make sure our teporary buffers have the correct size for the given batch size
->>>>>>> 688c629c
         uint32_t batch_size = input.n();
 
         tcnn::GPUMatrix<T> dL_drgb{
@@ -466,20 +446,11 @@
                     bool prepare_input_gradients = false) {
         if (input.layout() != tcnn::CM) {
             throw std::runtime_error(
-<<<<<<< HEAD
-                "NerfNetwork::density_forward input must be in column major "
-                "format.");
-        }
-
-        // Make sure our temporary buffers have the correct size for the given
-        // batch size
-=======
                 "NerfNetwork::density_forward input must be in column major format.");
         }
 
         // Make sure our temporary buffers have the correct size for the given batch
         // size
->>>>>>> 688c629c
         uint32_t batch_size = input.n();
 
         auto forward = std::make_unique<ForwardContext>();
@@ -528,23 +499,13 @@
         if (input.layout() != tcnn::CM ||
             (dL_dinput && dL_dinput->layout() != tcnn::CM)) {
             throw std::runtime_error(
-<<<<<<< HEAD
-                "NerfNetwork::density_backward input must be in column major "
-                "format.");
-=======
                 "NerfNetwork::density_backward input must be in column major format.");
->>>>>>> 688c629c
         }
 
         const auto& forward = dynamic_cast<const ForwardContext&>(ctx);
 
-<<<<<<< HEAD
-        // Make sure our temporary buffers have the correct size for the given
-        // batch size
-=======
         // Make sure our temporary buffers have the correct size for the given batch
         // size
->>>>>>> 688c629c
         uint32_t batch_size = input.n();
 
         tcnn::GPUMatrixDynamic<T> dL_ddensity_network_input;
@@ -774,13 +735,8 @@
     uint32_t m_rgb_network_input_width;
     uint32_t m_n_pos_dims;
     uint32_t m_n_dir_dims;
-<<<<<<< HEAD
-    uint32_t m_n_extra_dims;  // extra dimensions are assumed to be part of a
-                              // compound encoding with dir_dims
-=======
     uint32_t m_n_extra_dims;  // extra dimensions are assumed to be part of a compound
                               // encoding with dir_dims
->>>>>>> 688c629c
     uint32_t m_dir_offset;
 
     // // Storage of forward pass data
