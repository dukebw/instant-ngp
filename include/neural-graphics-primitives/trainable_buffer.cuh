--- conflicted
+++ resolved
@@ -43,13 +43,8 @@
                               tcnn::GPUMatrixDynamic<T>& output,
                               bool use_inference_matrices = true) override {
         throw std::runtime_error{
-<<<<<<< HEAD
-            "The trainable buffer does not support inference(). Its content is "
-            "meant to be used externally."};
-=======
             "The trainable buffer does not support inference(). Its content is meant "
             "to be used externally."};
->>>>>>> 688c629c
     }
 
     std::unique_ptr<tcnn::Context>
@@ -59,13 +54,8 @@
             bool use_inference_matrices = false,
             bool prepare_input_gradients = false) override {
         throw std::runtime_error{
-<<<<<<< HEAD
-            "The trainable buffer does not support forward(). Its content is "
-            "meant to be used externally."};
-=======
             "The trainable buffer does not support forward(). Its content is meant to "
             "be used externally."};
->>>>>>> 688c629c
     }
 
     void
@@ -79,13 +69,8 @@
              tcnn::EGradientMode param_gradients_mode =
                  tcnn::EGradientMode::Overwrite) override {
         throw std::runtime_error{
-<<<<<<< HEAD
-            "The trainable buffer does not support backward(). Its content is "
-            "meant to be used externally."};
-=======
             "The trainable buffer does not support backward(). Its content is meant to "
             "be used externally."};
->>>>>>> 688c629c
     }
 
     void
