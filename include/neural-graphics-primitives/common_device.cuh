--- conflicted
+++ resolved
@@ -145,13 +145,8 @@
         pos.x() = std::max(std::min(pos.x(), resolution.x() - 1), 0);
         pos.y() = std::max(std::min(pos.y(), resolution.y() - 1), 0);
 
-<<<<<<< HEAD
-#if TCNN_MIN_GPU_ARCH >= 60  // atomicAdd(__half2) is only supported with
-                             // compute capability 60 and above
-=======
 #if TCNN_MIN_GPU_ARCH >= \
     60  // atomicAdd(__half2) is only supported with compute capability 60 and above
->>>>>>> 688c629c
         if (std::is_same<T, __half>::value) {
             for (uint32_t c = 0; c < N_DIMS; c += 2) {
                 atomicAdd(
@@ -281,13 +276,8 @@
                      const Eigen::Vector2f& screen_center,
                      const CameraDistortion& camera_distortion,
                      const Eigen::Vector3f& error_direction) {
-<<<<<<< HEAD
-    // we take f_theta intrinsics to be: resx, resy, r0, r1, r2, r3; we rescale
-    // to whatever res the intrinsics specify.
-=======
     // we take f_theta intrinsics to be: resx, resy, r0, r1, r2, r3; we rescale to
     // whatever res the intrinsics specify.
->>>>>>> 688c629c
     float xpix = (uv.x() - screen_center.x()) * camera_distortion.params[5];
     float ypix = (uv.y() - screen_center.y()) * camera_distortion.params[6];
     float norm = sqrtf(xpix * xpix + ypix * ypix);
@@ -327,17 +317,11 @@
         dir = f_theta_undistortion(
             uv, screen_center, camera_distortion, {1000.f, 0.f, 0.f});
         if (dir.x() == 1000.f) {
-<<<<<<< HEAD
-            return {{1000.f, 0.f, 0.f},
-                    {0.f, 0.f, 1.f}};  // return a point outside the aabb so the
-                                       // pixel is not rendered
-=======
             return {
                 {1000.f, 0.f, 0.f},
                 {0.f,
                  0.f,
                  1.f}};  // return a point outside the aabb so the pixel is not rendered
->>>>>>> 688c629c
         }
     } else {
         dir = {(uv.x() - screen_center.x()) * (float)resolution.x() / focal_length.x(),
@@ -385,7 +369,6 @@
 inline __host__ __device__ float
 focal_length_to_fov(int resolution, float focal_length) {
     return 2.f * 180.f / PI() * atanf(float(resolution) / (focal_length * 2.f));
-<<<<<<< HEAD
 }
 
 inline __host__ __device__ Eigen::Vector2f
@@ -459,81 +442,6 @@
     return {x.x, x.y};
 }
 
-=======
-}
-
-inline __host__ __device__ Eigen::Vector2f
-focal_length_to_fov(const Eigen::Vector2i& resolution,
-                    const Eigen::Vector2f& focal_length) {
-    return 2.f * 180.f / PI() *
-           resolution.cast<float>()
-               .cwiseQuotient(focal_length * 2)
-               .array()
-               .atan()
-               .matrix();
-}
-
-inline __host__ __device__ float4
-to_float4(const Eigen::Array4f& x) {
-    return {x.x(), x.y(), x.z(), x.w()};
-}
-
-inline __host__ __device__ float4
-to_float4(const Eigen::Vector4f& x) {
-    return {x.x(), x.y(), x.z(), x.w()};
-}
-
-inline __host__ __device__ float3
-to_float3(const Eigen::Array3f& x) {
-    return {x.x(), x.y(), x.z()};
-}
-
-inline __host__ __device__ float3
-to_float3(const Eigen::Vector3f& x) {
-    return {x.x(), x.y(), x.z()};
-}
-
-inline __host__ __device__ float2
-to_float2(const Eigen::Array2f& x) {
-    return {x.x(), x.y()};
-}
-
-inline __host__ __device__ float2
-to_float2(const Eigen::Vector2f& x) {
-    return {x.x(), x.y()};
-}
-
-inline __host__ __device__ Eigen::Array4f
-to_array4(const float4& x) {
-    return {x.x, x.y, x.z, x.w};
-}
-
-inline __host__ __device__ Eigen::Vector4f
-to_vec4(const float4& x) {
-    return {x.x, x.y, x.z, x.w};
-}
-
-inline __host__ __device__ Eigen::Array3f
-to_array3(const float3& x) {
-    return {x.x, x.y, x.z};
-}
-
-inline __host__ __device__ Eigen::Vector3f
-to_vec3(const float3& x) {
-    return {x.x, x.y, x.z};
-}
-
-inline __host__ __device__ Eigen::Array2f
-to_array2(const float2& x) {
-    return {x.x, x.y};
-}
-
-inline __host__ __device__ Eigen::Vector2f
-to_vec2(const float2& x) {
-    return {x.x, x.y};
-}
-
->>>>>>> 688c629c
 inline __host__ __device__ Eigen::Vector3f
 faceforward(const Eigen::Vector3f& n,
             const Eigen::Vector3f& i,
