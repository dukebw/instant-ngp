--- conflicted
+++ resolved
@@ -75,13 +75,8 @@
 
         ThreadPool pool;
 
-<<<<<<< HEAD
-        // Only generate nodes up to max_depth-1! The dual nodes will truly
-        // reach to the max depth
-=======
         // Only generate nodes up to max_depth-1! The dual nodes will truly reach to the
         // max depth
->>>>>>> 688c629c
         for (uint8_t depth = 0; depth < max_depth - 1; ++depth) {
             int n_pending_nodes_to_build = node_counter - n_nodes;
 
@@ -118,12 +113,7 @@
                     int node_idx = node_counter++;
                     m_nodes[parent_idx].children[i] = node_idx;
 
-<<<<<<< HEAD
-                    // Create regular nodes one layer less deep as the dual
-                    // nodes
-=======
                     // Create regular nodes one layer less deep as the dual nodes
->>>>>>> 688c629c
                     if (depth < max_depth - 2) {
                         m_nodes[node_idx].pos = {(uint16_t)child_pos.x(),
                                                  (uint16_t)child_pos.y(),
@@ -141,13 +131,8 @@
                         << " dual_nodes=" << m_dual_nodes.size()
                         << ". Populating dual nodes...";
 
-<<<<<<< HEAD
-        // TODO: find a fast lockfree hashmap implementation and parallelize the
-        // bottom for loop
-=======
         // TODO: find a fast lockfree hashmap implementation and parallelize the bottom
         // for loop
->>>>>>> 688c629c
         std::unordered_map<Vector4i16, uint32_t> coords;
         coords.reserve(m_dual_nodes.size() * 8);
         m_n_vertices = 0;
@@ -296,13 +281,8 @@
 
         float mint = MAX_DIST;
 
-<<<<<<< HEAD
-        // Ensure that closer children are checked last such that they rise to
-        // the top of the stack
-=======
         // Ensure that closer children are checked last such that they rise to the top
         // of the stack
->>>>>>> 688c629c
         uint8_t reorder_mask = 0;
         if (rd.x() > 0) reorder_mask |= 1;
         if (rd.y() > 0) reorder_mask |= 2;
