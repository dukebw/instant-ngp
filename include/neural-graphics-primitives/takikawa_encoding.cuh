/*
 * Copyright (c) 2020-2022, NVIDIA CORPORATION.  All rights reserved.
 *
 * NVIDIA CORPORATION and its licensors retain all intellectual property
 * and proprietary rights in and to this software, related documentation
 * and any modifications thereto.  Any use, reproduction, disclosure or
 * distribution of this software and related documentation without an express
 * license agreement from NVIDIA CORPORATION is strictly prohibited.
 */

/** @file   takikawa_encoding.cuh
 *  @author Thomas Müller, NVIDIA
 *  @brief  An implementation of an encoding similar to the one described in
<<<<<<< HEAD
 *          Neural Geometric Level of Detail: Real-time Rendering with Implicit
 * 3D Shapes by T. Takakawa et al.
=======
 *          Neural Geometric Level of Detail: Real-time Rendering with Implicit 3D
 * Shapes by T. Takakawa et al.
>>>>>>> 688c629c
 */

#pragma once

#include <tiny-cuda-nn/common.h>
#include <tiny-cuda-nn/encoding.h>
#include <tiny-cuda-nn/random.h>

#include <neural-graphics-primitives/triangle_octree.cuh>

NGP_NAMESPACE_BEGIN

template <typename T, uint32_t N_FEATURES_PER_LEVEL>
__global__ void
kernel_takikawa(const uint32_t num_elements,
                const uint32_t n_levels,
                const uint32_t starting_level,
                const tcnn::InterpolationType interpolation_type,
                const TriangleOctreeNode* octree_nodes,
                const TriangleOctreeDualNode* octree_dual_nodes,
                const T* __restrict__ grid,
                const tcnn::PitchedPtr<const float> data_in,
                tcnn::PitchedPtr<T> data_out,
                float* __restrict__ dy_dx) {
    uint32_t n_features = N_FEATURES_PER_LEVEL * n_levels;

    uint32_t i = blockIdx.x * blockDim.x + threadIdx.x;
    const uint32_t encoded_index = i * n_features;
    if (encoded_index >= num_elements * n_features) return;

    int level = TriangleOctree::traverse(
        octree_nodes,
        octree_dual_nodes,
        n_levels + starting_level,
        {
            data_in(i)[0],
            data_in(i)[1],
            data_in(i)[2],
        },
        [&](const TriangleOctreeDualNode& node, uint32_t level, Eigen::Vector3f pos) {
            if (level < starting_level) {
                return;
            }
            level -= starting_level;

            Eigen::Vector3f pos_derivative;

            if (interpolation_type == tcnn::InterpolationType::Linear) {
#pragma unroll
                for (uint32_t dim = 0; dim < 3; ++dim) {
                    pos_derivative[dim] = 1.0f;
                }
            } else {
#pragma unroll
                for (uint32_t dim = 0; dim < 3; ++dim) {
                    pos_derivative[dim] = tcnn::smoothstep_derivative(pos[dim]);
                    pos[dim] = tcnn::smoothstep(pos[dim]);
                }
            }

            if (data_out) {
                // Tri-linear interpolation
                tcnn::vector_t<T, N_FEATURES_PER_LEVEL> result = {0};

#pragma unroll
                for (uint32_t idx = 0; idx < 8; ++idx) {
                    float weight = 1;

#pragma unroll
                    for (uint32_t dim = 0; dim < 3; ++dim) {
                        if ((idx & (1 << dim)) == 0) {
                            weight *= 1 - pos[dim];
                        } else {
                            weight *= pos[dim];
                        }
                    }

                    int param_idx = node.vertices[idx] * N_FEATURES_PER_LEVEL;
                    auto val =
                        *(tcnn::vector_t<T, N_FEATURES_PER_LEVEL>*)&grid[param_idx];

// Read params
#pragma unroll
                    for (uint32_t feature = 0; feature < N_FEATURES_PER_LEVEL;
                         ++feature) {
                        ((T*)&result)[feature] +=
                            (T)(weight * (float)((T*)&val)[feature]);
                    }
                }

                *(tcnn::vector_t<T, N_FEATURES_PER_LEVEL>*)&data_out(
                    i)[level * N_FEATURES_PER_LEVEL] = result;
            }

            // Gradient
            if (dy_dx) {
                const float scale = scalbnf(1.0f, level + starting_level);

#pragma unroll
                for (uint32_t grad_dim = 0; grad_dim < 3; ++grad_dim) {
                    tcnn::vector_fullp_t<N_FEATURES_PER_LEVEL> grad = {0};

#pragma unroll
                    for (uint32_t idx = 0; idx < 4; ++idx) {
                        float weight = scale;
                        uint32_t child_idx = 0;

#pragma unroll
                        for (uint32_t non_grad_dim = 0; non_grad_dim < 2;
                             ++non_grad_dim) {
                            const uint32_t dim = non_grad_dim >= grad_dim
                                                     ? (non_grad_dim + 1)
                                                     : non_grad_dim;

                            if ((idx & (1 << non_grad_dim)) == 0) {
                                weight *= 1 - pos[dim];
                            } else {
                                weight *= pos[dim];
                                child_idx |= 1 << dim;
                            }
                        }

                        int param_idx = node.vertices[child_idx] * N_FEATURES_PER_LEVEL;
                        auto val_left =
                            *(tcnn::vector_t<T, N_FEATURES_PER_LEVEL>*)&grid[param_idx];

                        child_idx |= 1 << grad_dim;
                        param_idx = node.vertices[child_idx] * N_FEATURES_PER_LEVEL;
                        auto val_right =
                            *(tcnn::vector_t<T, N_FEATURES_PER_LEVEL>*)&grid[param_idx];

#pragma unroll
                        for (uint32_t feature = 0; feature < N_FEATURES_PER_LEVEL;
                             ++feature) {
                            ((float*)&grad)[feature] +=
                                weight *
                                ((float)((T*)&val_right)[feature] -
                                 (float)((T*)&val_left)[feature]) *
                                pos_derivative[grad_dim];
                        }
                    }

                    const uint32_t fan_out_grad = n_features * 3;
                    *(tcnn::vector_fullp_t<N_FEATURES_PER_LEVEL>*)&dy_dx
                        [i * fan_out_grad + level * N_FEATURES_PER_LEVEL +
                         grad_dim * n_features] = grad;
                }
            }
        });

    if (data_out) {
        // Set output to zero for levels that were not reached
        level = max(0, level - (int)starting_level);
        for (; level < n_levels; ++level) {
#pragma unroll
            for (uint32_t f = 0; f < N_FEATURES_PER_LEVEL; ++f) {
                data_out(i)[level * N_FEATURES_PER_LEVEL + f] = (T)0.0f;
            }
        }
    }
}

template <typename T>
__global__ void
kernel_takikawa_backward_input(const uint32_t num_elements,
                               const uint32_t num_grid_features,
                               const tcnn::PitchedPtr<const T> dL_dy,
                               const float* __restrict__ dy_dx,
                               tcnn::PitchedPtr<float> dL_dx) {
    const uint32_t input_index = threadIdx.x + blockIdx.x * blockDim.x;
    if (input_index >= num_elements) return;

    const uint32_t fan_out_grad = num_grid_features * 3;

    const uint32_t i = input_index / 3;
    const uint32_t j = input_index - i * 3;

    float result = 0;
    for (int k = 0; k < num_grid_features; ++k) {
        result +=
            (float)dL_dy(i)[k] * dy_dx[i * fan_out_grad + j * num_grid_features + k];
    }
    dL_dx(i)[j] = result;
}

template <typename T, typename GRAD_T, uint32_t N_FEATURES_PER_LEVEL>
__global__ void
kernel_takikawa_backward(const uint32_t num_elements,
                         const uint32_t n_levels,
                         const uint32_t starting_level,
                         const tcnn::InterpolationType interpolation_type,
                         const TriangleOctreeNode* octree_nodes,
                         const TriangleOctreeDualNode* octree_dual_nodes,
                         GRAD_T* __restrict__ params_gradient,
                         const tcnn::PitchedPtr<const float> data_in,
                         const tcnn::PitchedPtr<const T> dL_dy) {
    uint32_t i = blockIdx.x * blockDim.x + threadIdx.x;
    const uint32_t encoded_index = i * N_FEATURES_PER_LEVEL * n_levels;
    if (encoded_index >= num_elements * N_FEATURES_PER_LEVEL * n_levels) return;

    TriangleOctree::traverse(
        octree_nodes,
        octree_dual_nodes,
        n_levels + starting_level,
        {
            data_in(i)[0],
            data_in(i)[1],
            data_in(i)[2],
        },
        [&](const TriangleOctreeDualNode& node, uint32_t level, Eigen::Vector3f pos) {
            if (level < starting_level) {
                return;
            }
            level -= starting_level;

            if (interpolation_type == tcnn::InterpolationType::Smoothstep) {
#pragma unroll
                for (uint32_t dim = 0; dim < 3; ++dim) {
                    pos[dim] = tcnn::smoothstep(pos[dim]);
                }
            }

            auto grad = *(tcnn::vector_t<T, N_FEATURES_PER_LEVEL>*)&dL_dy(
                i)[N_FEATURES_PER_LEVEL * level];

        // Tri-linear interpolation

#pragma unroll
            for (uint32_t idx = 0; idx < 8; ++idx) {
                float weight = 1;

#pragma unroll
                for (uint32_t dim = 0; dim < 3; ++dim) {
                    if ((idx & (1 << dim)) == 0) {
                        weight *= 1 - pos[dim];
                    } else {
                        weight *= pos[dim];
                    }
                }

                int param_idx = node.vertices[idx] * N_FEATURES_PER_LEVEL;

#if defined(__CUDA_ARCH__) && \
    __CUDA_ARCH__ >= 600  // atomicAdd(__half2) is only supported with compute
                          // capability 60 and above
                if (N_FEATURES_PER_LEVEL > 1 && std::is_same<GRAD_T, __half>::value) {
#pragma unroll
                    for (uint32_t feature = 0; feature < N_FEATURES_PER_LEVEL;
                         feature += 2) {
                        __half2 v = {(__half)((float)grad[feature] * weight),
                                     (__half)((float)grad[feature + 1] * weight)};
                        atomicAdd((__half2*)&params_gradient[param_idx + feature], v);
                    }
                } else
#endif
                {
                    if (std::is_same<GRAD_T, __half>::value) {
                        // Should never happen
                        // printf("Attempted to use atomicAdd(__half)\n")
                    } else {
#pragma unroll
                        for (uint32_t f = 0; f < N_FEATURES_PER_LEVEL; ++f) {
                            atomicAdd((float*)&params_gradient[param_idx],
                                      (float)grad[f] * weight);
                        }
                    }
                }
            }
        });
}

template <typename T, uint32_t N_FEATURES_PER_LEVEL = 8>
class TakikawaEncoding : public tcnn::Encoding<T> {
   public:
#if TCNN_MIN_GPU_ARCH >= 60
    // The GPUs that we tested this on do not have an efficient 1D fp16
    // atomicAdd feature. Thus, we accumulate gradients at fp32 if we're
    // forced to use 1D atomicAdds. As soon as 2D or higher is possible,
    // we can make use the efficient atomicAdd(half2) function.
    using grad_t = std::conditional_t<N_FEATURES_PER_LEVEL == 1, float, T>;
#else
<<<<<<< HEAD
    // atomicAdd(__half2) is only supported with compute capability 60 and
    // above. Since atomicAdd(__half) is relatively slow / doesn't exist for low
    // compute capabilities, accumulate in fp32 instead.
=======
    // atomicAdd(__half2) is only supported with compute capability 60 and above.
    // Since atomicAdd(__half) is relatively slow / doesn't exist for low compute
    // capabilities, accumulate in fp32 instead.
>>>>>>> 688c629c
    using grad_t = float;
#endif

    TakikawaEncoding(uint32_t starting_level,
                     bool sum_instead_of_concat,
                     std::shared_ptr<TriangleOctree> octree,
                     tcnn::InterpolationType interpolation_type)
        : m_starting_level{starting_level},
          m_sum_instead_of_concat{sum_instead_of_concat},
          m_octree{octree},
          m_interpolation_type{interpolation_type} {
        if (m_starting_level >= m_octree->depth()) {
            throw std::runtime_error{"Starting level must be below octree depth."};
        }

        m_n_padded_output_dims = m_n_output_dims = N_FEATURES_PER_LEVEL * n_levels();

        if (N_FEATURES_PER_LEVEL != 1 && N_FEATURES_PER_LEVEL != 2 &&
            N_FEATURES_PER_LEVEL != 4 && N_FEATURES_PER_LEVEL != 8) {
            throw std::runtime_error{
                "Number of features per level must be 1, 2, 4, or 8."};
        }

        // Only needs temporary storage if gradients are computed with different
        // precision from T.
        if (!std::is_same<grad_t, T>::value) {
            m_params_gradient_tmp.resize(n_params());
        }
    }

    virtual ~TakikawaEncoding() {}

    std::unique_ptr<tcnn::Context>
    forward(cudaStream_t stream,
            const tcnn::GPUMatrixDynamic<float>& input,
            tcnn::GPUMatrixDynamic<T>* output = nullptr,
            bool use_inference_params = false,
            bool prepare_input_gradients = false) override {
        auto forward = std::make_unique<ForwardContext>();

        if ((!output && !prepare_input_gradients) || m_n_padded_output_dims == 0) {
            return forward;
        }

        if (prepare_input_gradients) {
            forward->dy_dx = tcnn::GPUMatrix<float>{
                3 * N_FEATURES_PER_LEVEL * n_levels(), input.n(), stream};
        }

        tcnn::linear_kernel(kernel_takikawa<T, N_FEATURES_PER_LEVEL>,
                            0,
                            stream,
                            input.n(),
                            n_levels(),
                            m_starting_level,
                            m_interpolation_type,
                            m_octree->nodes_gpu(),
                            m_octree->dual_nodes_gpu(),
                            use_inference_params ? m_params_inference : m_params,
                            input.pitched_ptr(),
                            output ? output->pitched_ptr() : tcnn::PitchedPtr<T>{},
                            forward->dy_dx.data());

        return forward;
    }

    void
    backward(cudaStream_t stream,
             const tcnn::Context& ctx,
             const tcnn::GPUMatrixDynamic<float>& input,
             const tcnn::GPUMatrixDynamic<T>& output,
             const tcnn::GPUMatrixDynamic<T>& dL_doutput,
             tcnn::GPUMatrixDynamic<float>* dL_dinput = nullptr,
             bool use_inference_params = false,
             tcnn::EGradientMode param_gradients_mode =
                 tcnn::EGradientMode::Overwrite) override {
        const uint32_t num_elements = input.n();
        if (m_n_padded_output_dims == 0 || num_elements == 0) {
            return;
        }

        const auto& forward = dynamic_cast<const ForwardContext&>(ctx);

        if (param_gradients_mode != tcnn::EGradientMode::Ignore) {
<<<<<<< HEAD
            // We accumulate gradients with grad_t precision, which, for
            // performance reasons, is not always T. If not, accumulate in a
            // temporary buffer and cast later.
=======
            // We accumulate gradients with grad_t precision, which, for performance
            // reasons, is not always T. If not, accumulate in a temporary buffer and
            // cast later.
>>>>>>> 688c629c
            grad_t* params_gradient;
            if (!std::is_same<grad_t, T>::value) {
                params_gradient = (grad_t*)m_params_gradient_tmp.data();
            } else {
                params_gradient = (grad_t*)m_params_gradient;
            }

            if (param_gradients_mode == tcnn::EGradientMode::Overwrite) {
                CUDA_CHECK_THROW(cudaMemsetAsync(
                    params_gradient, 0, n_params() * sizeof(grad_t), stream));
            }

            tcnn::linear_kernel(
                kernel_takikawa_backward<T, grad_t, N_FEATURES_PER_LEVEL>,
                0,
                stream,
                num_elements,
                n_levels(),
                m_starting_level,
                m_interpolation_type,
                m_octree->nodes_gpu(),
                m_octree->dual_nodes_gpu(),
                params_gradient,
                input.pitched_ptr(),
                dL_doutput.pitched_ptr());

            if (!std::is_same<grad_t, T>::value) {
                parallel_for_gpu(
                    stream,
                    n_params(),
                    [grad = m_params_gradient, grad_tmp = params_gradient] __device__(
                        size_t i) { grad[i] = (T)grad_tmp[i]; });
            }
        }

        // Gradient computation w.r.t. input
        if (dL_dinput) {
            tcnn::linear_kernel(kernel_takikawa_backward_input<T>,
                                0,
                                stream,
                                num_elements * input_width(),
                                N_FEATURES_PER_LEVEL * n_levels(),
                                dL_doutput.pitched_ptr(),
                                forward.dy_dx.data(),
                                dL_dinput->pitched_ptr());
        }
    }

    uint32_t
    input_width() const override {
        return 3;
    }

    uint32_t
    padded_output_width() const override {
        return m_n_padded_output_dims;
    }

    uint32_t
    output_width() const override {
        return m_n_padded_output_dims;
    }

    uint32_t
    required_input_alignment() const override {
        return 1;
    }

    void
    set_alignment(uint32_t alignment) override {
        if (m_n_output_dims != tcnn::next_multiple(m_n_output_dims, alignment)) {
            throw std::runtime_error{
<<<<<<< HEAD
                std::string{"TakikawaEncoding only supports number of output "
                            "dims that divide into "} +
=======
                std::string{"TakikawaEncoding only supports number of output dims that "
                            "divide into "} +
>>>>>>> 688c629c
                std::to_string(alignment) + "; n_n_output_dims is " +
                std::to_string(m_n_output_dims)};
        }
    }

    uint32_t
    min_alignment() const override {
        return N_FEATURES_PER_LEVEL;
    }

    void
    set_params(T* params,
               T* inference_params,
               T* backward_params,
               T* gradients) override {
        m_params = params;
        m_params_inference = inference_params;
        m_params_gradient = gradients;
    }

    void
    initialize_params(tcnn::pcg32& rnd,
                      float* params_full_precision,
                      T* params,
                      T* inference_params,
                      T* backward_params,
                      T* gradients,
                      float scale = 1) override {
        set_params(params, inference_params, backward_params, gradients);

<<<<<<< HEAD
        // Initialize the encoding from the GPU, because the number of
        // parameters can be quite large.
=======
        // Initialize the encoding from the GPU, because the number of parameters can be
        // quite large.
>>>>>>> 688c629c
        tcnn::generate_random_uniform<float>(
            rnd, n_params(), params_full_precision, -1e-4f, 1e-4f);
    }

    size_t
    n_params() const override {
        return N_FEATURES_PER_LEVEL * m_octree->n_vertices();
    }

    uint32_t
    n_levels() const {
        return m_octree->depth() - m_starting_level;
    }

    tcnn::MatrixLayout
    preferred_output_layout() const override {
        return tcnn::AoS;
    }

    tcnn::json
    hyperparams() const override {
        return {
            {"otype", "Takikawa"},
            {"starting_level", m_starting_level},
            {"sum_instead_of_concat", m_sum_instead_of_concat},
            {"n_levels", m_octree->depth()},
        };
    }

   private:
    struct ForwardContext : public tcnn::Context {
        tcnn::GPUMatrix<float> dy_dx;
    };

    uint32_t m_starting_level;
    bool m_sum_instead_of_concat;

    // derived sizes
    uint32_t m_n_input_dims;
    uint32_t m_n_output_dims;
    uint32_t m_n_padded_output_dims;

    // Storage of params
    T* m_params;
    T* m_params_inference;

    tcnn::GPUMemory<grad_t> m_params_gradient_tmp;
    T* m_params_gradient;

    std::shared_ptr<TriangleOctree> m_octree;
    tcnn::InterpolationType m_interpolation_type;
};

NGP_NAMESPACE_END<|MERGE_RESOLUTION|>--- conflicted
+++ resolved
@@ -11,13 +11,8 @@
 /** @file   takikawa_encoding.cuh
  *  @author Thomas Müller, NVIDIA
  *  @brief  An implementation of an encoding similar to the one described in
-<<<<<<< HEAD
- *          Neural Geometric Level of Detail: Real-time Rendering with Implicit
- * 3D Shapes by T. Takakawa et al.
-=======
  *          Neural Geometric Level of Detail: Real-time Rendering with Implicit 3D
  * Shapes by T. Takakawa et al.
->>>>>>> 688c629c
  */
 
 #pragma once
@@ -299,15 +294,9 @@
     // we can make use the efficient atomicAdd(half2) function.
     using grad_t = std::conditional_t<N_FEATURES_PER_LEVEL == 1, float, T>;
 #else
-<<<<<<< HEAD
-    // atomicAdd(__half2) is only supported with compute capability 60 and
-    // above. Since atomicAdd(__half) is relatively slow / doesn't exist for low
-    // compute capabilities, accumulate in fp32 instead.
-=======
     // atomicAdd(__half2) is only supported with compute capability 60 and above.
     // Since atomicAdd(__half) is relatively slow / doesn't exist for low compute
     // capabilities, accumulate in fp32 instead.
->>>>>>> 688c629c
     using grad_t = float;
 #endif
 
@@ -392,15 +381,9 @@
         const auto& forward = dynamic_cast<const ForwardContext&>(ctx);
 
         if (param_gradients_mode != tcnn::EGradientMode::Ignore) {
-<<<<<<< HEAD
-            // We accumulate gradients with grad_t precision, which, for
-            // performance reasons, is not always T. If not, accumulate in a
-            // temporary buffer and cast later.
-=======
             // We accumulate gradients with grad_t precision, which, for performance
             // reasons, is not always T. If not, accumulate in a temporary buffer and
             // cast later.
->>>>>>> 688c629c
             grad_t* params_gradient;
             if (!std::is_same<grad_t, T>::value) {
                 params_gradient = (grad_t*)m_params_gradient_tmp.data();
@@ -473,13 +456,8 @@
     set_alignment(uint32_t alignment) override {
         if (m_n_output_dims != tcnn::next_multiple(m_n_output_dims, alignment)) {
             throw std::runtime_error{
-<<<<<<< HEAD
-                std::string{"TakikawaEncoding only supports number of output "
-                            "dims that divide into "} +
-=======
                 std::string{"TakikawaEncoding only supports number of output dims that "
                             "divide into "} +
->>>>>>> 688c629c
                 std::to_string(alignment) + "; n_n_output_dims is " +
                 std::to_string(m_n_output_dims)};
         }
@@ -510,13 +488,8 @@
                       float scale = 1) override {
         set_params(params, inference_params, backward_params, gradients);
 
-<<<<<<< HEAD
-        // Initialize the encoding from the GPU, because the number of
-        // parameters can be quite large.
-=======
         // Initialize the encoding from the GPU, because the number of parameters can be
         // quite large.
->>>>>>> 688c629c
         tcnn::generate_random_uniform<float>(
             rnd, n_params(), params_full_precision, -1e-4f, 1e-4f);
     }
