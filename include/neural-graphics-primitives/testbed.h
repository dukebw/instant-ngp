--- conflicted
+++ resolved
@@ -375,16 +375,9 @@
     reload_network_from_json(
         const nlohmann::json& json,
         const std::string& config_base_path =
-<<<<<<< HEAD
-            "");  // config_base_path is needed so that if the passed in json
-                  // uses the 'parent' feature, we know where to look... be sure
-                  // to use a filename, or if a directory, end with a trailing
-                  // slash
-=======
             "");  // config_base_path is needed so that if the passed in json uses the
                   // 'parent' feature, we know where to look... be sure to use a
                   // filename, or if a directory, end with a trailing slash
->>>>>>> 688c629c
     void
     reset_accumulation();
     static ELossType
@@ -519,13 +512,8 @@
     int
     marching_cubes(Eigen::Vector3i res3d, const BoundingBox& aabb, float thresh);
 
-<<<<<<< HEAD
-    // Determines the 3d focus point by rendering a little 16x16 depth image
-    // around the mouse cursor and picking the median depth.
-=======
     // Determines the 3d focus point by rendering a little 16x16 depth image around
     // the mouse cursor and picking the median depth.
->>>>>>> 688c629c
     void
     determine_autofocus_target_from_pixel(const Eigen::Vector2i& focus_pixel);
     void
@@ -737,13 +725,8 @@
             Eigen::Vector2i image_resolution;
             int n_images_for_training = 0;  // how many images to train from, as a high
                                             // watermark compared to the dataset size
-<<<<<<< HEAD
-            int n_images_for_training_prev = 0;  // how many images we saw last time we
-                                                 // updated the density grid
-=======
             int n_images_for_training_prev =
                 0;  // how many images we saw last time we updated the density grid
->>>>>>> 688c629c
 
             struct ErrorMap {
                 tcnn::GPUMemory<float> data;
@@ -788,12 +771,7 @@
                 tcnn::GPUMemory<uint32_t>
                     numsteps_counter;  // number of steps each ray took
                 tcnn::GPUMemory<uint32_t>
-<<<<<<< HEAD
-                    numsteps_counter_compacted;  // number of steps each ray
-                                                 // took
-=======
                     numsteps_counter_compacted;  // number of steps each ray took
->>>>>>> 688c629c
                 tcnn::GPUMemory<float> loss;
 
                 uint32_t rays_per_batch = 1 << 12;
