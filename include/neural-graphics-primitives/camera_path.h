/*
 * Copyright (c) 2020-2022, NVIDIA CORPORATION.  All rights reserved.
 *
 * NVIDIA CORPORATION and its licensors retain all intellectual property
 * and proprietary rights in and to this software, related documentation
 * and any modifications thereto.  Any use, reproduction, disclosure or
 * distribution of this software and related documentation without an express
 * license agreement from NVIDIA CORPORATION is strictly prohibited.
 */

/** @file   camera_path.h
 *  @author Thomas Müller & Alex Evans, NVIDIA
 */

#pragma once

#include <imgui/imgui.h>
#include <imguizmo/ImGuizmo.h>
#include <neural-graphics-primitives/common.h>
#include <tiny-cuda-nn/common.h>

#include <vector>

struct ImDrawList;

NGP_NAMESPACE_BEGIN

struct CameraKeyframe {
    Eigen::Vector4f R;
    Eigen::Vector3f T;
    float slice;
<<<<<<< HEAD
    float scale;  // not a scale factor as in scaling the world, but the value
                  // of m_scale (setting the focal plane along with slice)
=======
    float scale;  // not a scale factor as in scaling the world, but the value of
                  // m_scale (setting the focal plane along with slice)
>>>>>>> 688c629c
    float fov;
    float dof;
    Eigen::Matrix<float, 3, 4>
    m() const {
        Eigen::Matrix<float, 3, 4> rv;
        rv.col(3) = T;
        rv.block<3, 3>(0, 0) = Eigen::Quaternionf(R).normalized().toRotationMatrix();
        return rv;
    }

    void
    from_m(const Eigen::Matrix<float, 3, 4>& rv) {
        T = rv.col(3);
        // auto q = Eigen::Quaternionf(rv.block<3,3>(0,0));
        auto q = Eigen::Quaternionf(rv.block<3, 3>(0, 0));
        R = Eigen::Vector4f(q.x(), q.y(), q.z(), q.w());
    }

    CameraKeyframe() = default;
    CameraKeyframe(const Eigen::Vector4f& r,
                   const Eigen::Vector3f& t,
                   float sl,
                   float sc,
                   float fv,
                   float df)
        : R(r), T(t), slice(sl), scale(sc), fov(fv), dof(df) {}
    CameraKeyframe(Eigen::Matrix<float, 3, 4> m, float sl, float sc, float fv, float df)
        : slice(sl), scale(sc), fov(fv), dof(df) {
        T = m.col(3);
        R = Eigen::Quaternionf(m.block<3, 3>(0, 0)).coeffs();
    }
    CameraKeyframe
    operator*(float f) const {
        return {R * f, T * f, slice * f, scale * f, fov * f, dof * f};
    }
    CameraKeyframe
    operator+(const CameraKeyframe& rhs) const {
        Eigen::Vector4f Rr = rhs.R;
        if (Rr.dot(R) < 0.f) Rr = -Rr;
        return {R + Rr,
                T + rhs.T,
                slice + rhs.slice,
                scale + rhs.scale,
                fov + rhs.fov,
                dof + rhs.dof};
    }
    bool
    SamePosAs(const CameraKeyframe& rhs) const {
        return (T - rhs.T).norm() < 0.0001f && fabsf(R.dot(rhs.R)) >= 0.999f;
    }
};

CameraKeyframe
lerp(const CameraKeyframe& p0, const CameraKeyframe& p1, float t, float t0, float t1);
CameraKeyframe
spline(float t,
       const CameraKeyframe& p0,
       const CameraKeyframe& p1,
       const CameraKeyframe& p2,
       const CameraKeyframe& p3);

struct CameraPath {
    std::vector<CameraKeyframe> m_keyframes;
    bool m_update_cam_from_path = false;
    float m_playtime = 0.f;
    float m_autoplayspeed = 0.f;

    const CameraKeyframe&
    get_keyframe(int i) {
        return m_keyframes[tcnn::clamp(i, 0, (int)m_keyframes.size() - 1)];
    }
    CameraKeyframe
    eval_camera_path(float t) {
        if (m_keyframes.empty()) return {};
        t *= (float)(m_keyframes.size() - 1);
        int t1 = (int)floorf(t);
        return spline(t - floorf(t),
                      get_keyframe(t1 - 1),
                      get_keyframe(t1),
                      get_keyframe(t1 + 1),
                      get_keyframe(t1 + 2));
    }

    void
    save(const std::string& filepath_string);
    void
    load(const std::string& filepath_string,
         const Eigen::Matrix<float, 3, 4>& first_xform);

#ifdef NGP_GUI
    ImGuizmo::MODE m_gizmo_mode = ImGuizmo::LOCAL;
    ImGuizmo::OPERATION m_gizmo_op = ImGuizmo::TRANSLATE;
    int
    imgui(char path_filename_buf[128],
          float frame_milliseconds,
          Eigen::Matrix<float, 3, 4>& camera,
          float slice_plane_z,
          float scale,
          float fov,
          float dof,
          float bounding_radius,
          const Eigen::Matrix<float, 3, 4>& first_xform);
    bool
    imgui_viz(Eigen::Matrix<float, 4, 4>& view2proj,
              Eigen::Matrix<float, 4, 4>& world2proj,
              Eigen::Matrix<float, 4, 4>& world2view,
              Eigen::Vector2f focal,
              float aspect);
#endif
};

#ifdef NGP_GUI
void
add_debug_line(const Eigen::Matrix<float, 4, 4>& proj,
               ImDrawList* list,
               Eigen::Vector3f a,
               Eigen::Vector3f b,
               uint32_t col = 0xffffffff,
               float thickness = 1.f);
void
visualize_unit_cube(const Eigen::Matrix<float, 4, 4>& world2proj);
void
visualize_nerf_camera(const Eigen::Matrix<float, 4, 4>& world2proj,
                      const Eigen::Matrix<float, 3, 4>& xform,
                      float aspect,
                      uint32_t col = 0x80ffffff);
#endif

NGP_NAMESPACE_END<|MERGE_RESOLUTION|>--- conflicted
+++ resolved
@@ -29,13 +29,8 @@
     Eigen::Vector4f R;
     Eigen::Vector3f T;
     float slice;
-<<<<<<< HEAD
-    float scale;  // not a scale factor as in scaling the world, but the value
-                  // of m_scale (setting the focal plane along with slice)
-=======
     float scale;  // not a scale factor as in scaling the world, but the value of
                   // m_scale (setting the focal plane along with slice)
->>>>>>> 688c629c
     float fov;
     float dof;
     Eigen::Matrix<float, 3, 4>
