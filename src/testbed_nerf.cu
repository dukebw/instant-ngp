/*
 * Copyright (c) 2020-2022, NVIDIA CORPORATION.  All rights reserved.
 *
 * NVIDIA CORPORATION and its licensors retain all intellectual property
 * and proprietary rights in and to this software, related documentation
 * and any modifications thereto.  Any use, reproduction, disclosure or
 * distribution of this software and related documentation without an express
 * license agreement from NVIDIA CORPORATION is strictly prohibited.
 */

/** @file   testbed_nerf.cu
 *  @author Thomas Müller & Alex Evans, NVIDIA
 */

#include <filesystem/directory.h>
#include <filesystem/path.h>
#include <neural-graphics-primitives/adam_optimizer.h>
#include <neural-graphics-primitives/common.h>
#include <neural-graphics-primitives/marching_cubes.h>
#include <neural-graphics-primitives/nerf_loader.h>
#include <neural-graphics-primitives/nerf_network.h>
#include <neural-graphics-primitives/render_buffer.h>
#include <neural-graphics-primitives/testbed.h>
#include <tiny-cuda-nn/encodings/grid.h>
#include <tiny-cuda-nn/loss.h>
#include <tiny-cuda-nn/network.h>
#include <tiny-cuda-nn/network_with_input_encoding.h>
#include <tiny-cuda-nn/optimizer.h>
#include <tiny-cuda-nn/trainer.h>

#include <neural-graphics-primitives/common_device.cuh>
#include <neural-graphics-primitives/envmap.cuh>
#include <neural-graphics-primitives/trainable_buffer.cuh>

#ifdef copysign
#undef copysign
#endif

using namespace Eigen;
using namespace tcnn;
namespace fs = filesystem;

NGP_NAMESPACE_BEGIN

inline constexpr __device__ float
NERF_RENDERING_NEAR_DISTANCE() {
    return 0.05f;
}
inline constexpr __device__ uint32_t
NERF_STEPS() {
    return 1024;
}  // finest number of steps per unit length
inline constexpr __device__ uint32_t
NERF_CASCADES() {
    return 5;
}

inline constexpr __device__ float
SQRT3() {
    return 1.73205080757f;
}
inline constexpr __device__ float
STEPSIZE() {
    return (SQRT3() / NERF_STEPS());
}  // for nerf raymarch
inline constexpr __device__ float
MIN_CONE_STEPSIZE() {
    return STEPSIZE();
}
// Maximum step size is the width of the coarsest gridsize cell.
inline constexpr __device__ float
MAX_CONE_STEPSIZE() {
    return STEPSIZE() * (1 << (NERF_CASCADES() - 1)) * NERF_STEPS() / NERF_GRIDSIZE();
}

// Used to index into the PRNG stream. Must be larger than the number of
// samples consumed by any given training ray.
inline constexpr __device__ uint32_t
N_MAX_RANDOM_SAMPLES_PER_RAY() {
    return 8;
}

// Any alpha below this is considered "invisible" and is thus culled away.
inline constexpr __device__ float
NERF_MIN_OPTICAL_THICKNESS() {
    return 0.01f;
}

static constexpr uint32_t MARCH_ITER = 10000;

static constexpr uint32_t MIN_STEPS_INBETWEEN_COMPACTION = 1;
static constexpr uint32_t MAX_STEPS_INBETWEEN_COMPACTION = 8;

Testbed::NetworkDims
Testbed::network_dims_nerf() const {
    NetworkDims dims;
    dims.n_input = 3;
    dims.n_output = 4;
    dims.n_pos = 3;
    return dims;
}

inline __host__ __device__ uint32_t
grid_mip_offset(uint32_t mip) {
    return (NERF_GRIDSIZE() * NERF_GRIDSIZE() * NERF_GRIDSIZE()) * mip;
}

inline __host__ __device__ float
calc_cone_angle(float cosine,
                const Eigen::Vector2f& focal_length,
                float cone_angle_constant) {
    // Pixel size. Doesn't always yield a good performance vs. quality
    // trade off. Especially if training pixels have a much different
    // size than rendering pixels.
    // return cosine*cosine / focal_length.mean();

    return cone_angle_constant;
}

inline __host__ __device__ float
calc_dt(float t, float cone_angle) {
    return tcnn::clamp(t * cone_angle, MIN_CONE_STEPSIZE(), MAX_CONE_STEPSIZE());
}

struct LossAndGradient {
    Eigen::Array3f loss;
    Eigen::Array3f gradient;

    __host__ __device__ LossAndGradient
    operator*(float scalar) {
        return {loss * scalar, gradient * scalar};
    }

    __host__ __device__ LossAndGradient
    operator/(float scalar) {
        return {loss / scalar, gradient / scalar};
    }
};

inline __device__ Array3f
copysign(const Array3f& a, const Array3f& b) {
    return {
        copysignf(a.x(), b.x()),
        copysignf(a.y(), b.y()),
        copysignf(a.z(), b.z()),
    };
}

inline __device__ LossAndGradient
l2_loss(const Array3f& target, const Array3f& prediction) {
    Array3f difference = prediction - target;
    return {difference * difference, 2.0f * difference};
}

inline __device__ LossAndGradient
relative_l2_loss(const Array3f& target, const Array3f& prediction) {
    Array3f difference = prediction - target;
    Array3f factor = (prediction * prediction + Array3f::Constant(1e-2f)).inverse();
    return {difference * difference * factor, 2.0f * difference * factor};
}

inline __device__ LossAndGradient
l1_loss(const Array3f& target, const Array3f& prediction) {
    Array3f difference = prediction - target;
    return {
        difference.abs(),
        copysign(Array3f::Ones(), difference),
    };
}

inline __device__ LossAndGradient
huber_loss(const Array3f& target, const Array3f& prediction, float alpha = 1) {
    Array3f difference = prediction - target;
    Array3f abs_diff = difference.abs();
    Array3f square = 0.5f / alpha * difference * difference;
    return {
        {
            abs_diff.x() > alpha ? (abs_diff.x() - 0.5f * alpha) : square.x(),
            abs_diff.y() > alpha ? (abs_diff.y() - 0.5f * alpha) : square.y(),
            abs_diff.z() > alpha ? (abs_diff.z() - 0.5f * alpha) : square.z(),
        },
        {
            abs_diff.x() > alpha ? (difference.x() > 0 ? 1.0f : -1.0f)
                                 : (difference.x() / alpha),
            abs_diff.y() > alpha ? (difference.y() > 0 ? 1.0f : -1.0f)
                                 : (difference.y() / alpha),
            abs_diff.z() > alpha ? (difference.z() > 0 ? 1.0f : -1.0f)
                                 : (difference.z() / alpha),
        },
    };
}

inline __device__ LossAndGradient
log_l1_loss(const Array3f& target, const Array3f& prediction) {
    Array3f difference = prediction - target;
    Array3f divisor = difference.abs() + Array3f::Ones();
    return {
        divisor.log(),
        copysign(divisor.inverse(), difference),
    };
}

inline __device__ LossAndGradient
smape_loss(const Array3f& target, const Array3f& prediction) {
    Array3f difference = prediction - target;
    Array3f factor =
        (0.5f * (prediction.abs() + target.abs()) + Array3f::Constant(1e-2f)).inverse();
    return {
        difference.abs() * factor,
        copysign(factor, difference),
    };
}

inline __device__ LossAndGradient
mape_loss(const Array3f& target, const Array3f& prediction) {
    Array3f difference = prediction - target;
    Array3f factor = (prediction.abs() + Array3f::Constant(1e-2f)).inverse();
    return {
        difference.abs() * factor,
        copysign(factor, difference),
    };
}

inline __device__ float
distance_to_next_voxel(const Vector3f& pos,
                       const Vector3f& dir,
                       const Vector3f& idir,
                       uint32_t res) {  // dda like step
    Vector3f p = res * pos;
    float tx = (floorf(p.x() + 0.5f + 0.5f * sign(dir.x())) - p.x()) * idir.x();
    float ty = (floorf(p.y() + 0.5f + 0.5f * sign(dir.y())) - p.y()) * idir.y();
    float tz = (floorf(p.z() + 0.5f + 0.5f * sign(dir.z())) - p.z()) * idir.z();
    float t = min(min(tx, ty), tz);

    return fmaxf(t / res, 0.0f);
}

inline __device__ float
advance_to_next_voxel(float t,
                      float cone_angle,
                      const Vector3f& pos,
                      const Vector3f& dir,
                      const Vector3f& idir,
                      uint32_t res) {
<<<<<<< HEAD
    // Analytic stepping by a multiple of dt. Make empty space unequal to
    // non-empty space due to the different stepping. float dt = calc_dt(t,
    // cone_angle); return t + ceilf(fmaxf(distance_to_next_voxel(pos, dir,
    // idir, res) / dt, 0.5f)) * dt;
=======
    // Analytic stepping by a multiple of dt. Make empty space unequal to non-empty
    // space due to the different stepping. float dt = calc_dt(t, cone_angle); return t
    // + ceilf(fmaxf(distance_to_next_voxel(pos, dir, idir, res) / dt, 0.5f)) * dt;
>>>>>>> 688c629c

    // Regular stepping (may be slower but matches non-empty space)
    float t_target = t + distance_to_next_voxel(pos, dir, idir, res);
    do {
        t += calc_dt(t, cone_angle);
    } while (t < t_target);
    return t;
}

__device__ float
network_to_rgb(float val, ENerfActivation activation) {
    switch (activation) {
        case ENerfActivation::None:
            return val;
        case ENerfActivation::ReLU:
            return val > 0.0f ? val : 0.0f;
        case ENerfActivation::Logistic:
            return tcnn::logistic(val);
        case ENerfActivation::Exponential:
            return __expf(tcnn::clamp(val, -10.0f, 10.0f));
        default:
            assert(false);
    }
    return 0.0f;
}

__device__ float
network_to_rgb_derivative(float val, ENerfActivation activation) {
    switch (activation) {
        case ENerfActivation::None:
            return 1.0f;
        case ENerfActivation::ReLU:
            return val > 0.0f ? 1.0f : 0.0f;
        case ENerfActivation::Logistic: {
            float density = tcnn::logistic(val);
            return density * (1 - density);
        };
        case ENerfActivation::Exponential:
            return __expf(tcnn::clamp(val, -10.0f, 10.0f));
        default:
            assert(false);
    }
    return 0.0f;
}

__device__ float
network_to_density(float val, ENerfActivation activation) {
    switch (activation) {
        case ENerfActivation::None:
            return val;
        case ENerfActivation::ReLU:
            return val > 0.0f ? val : 0.0f;
        case ENerfActivation::Logistic:
            return tcnn::logistic(val);
        case ENerfActivation::Exponential:
            return __expf(val);
        default:
            assert(false);
    }
    return 0.0f;
}

__device__ float
network_to_density_derivative(float val, ENerfActivation activation) {
    switch (activation) {
        case ENerfActivation::None:
            return 1.0f;
        case ENerfActivation::ReLU:
            return val > 0.0f ? 1.0f : 0.0f;
        case ENerfActivation::Logistic: {
            float density = tcnn::logistic(val);
            return density * (1 - density);
        };
        case ENerfActivation::Exponential:
            return __expf(tcnn::clamp(val, -15.0f, 15.0f));
        default:
            assert(false);
    }
    return 0.0f;
}

__device__ Array3f
network_to_rgb(const tcnn::vector_t<tcnn::network_precision_t, 4>& local_network_output,
               ENerfActivation activation) {
    return {network_to_rgb(float(local_network_output[0]), activation),
            network_to_rgb(float(local_network_output[1]), activation),
            network_to_rgb(float(local_network_output[2]), activation)};
}

__device__ Vector3f
warp_position(const Vector3f& pos, const BoundingBox& aabb) {
    // return {tcnn::logistic(pos.x() - 0.5f), tcnn::logistic(pos.y() - 0.5f),
    // tcnn::logistic(pos.z() - 0.5f)}; return pos;

    return aabb.relative_pos(pos);
}

__device__ Vector3f
unwarp_position(const Vector3f& pos, const BoundingBox& aabb) {
<<<<<<< HEAD
    // return {logit(pos.x()) + 0.5f, logit(pos.y()) + 0.5f, logit(pos.z()) +
    // 0.5f}; return pos;
=======
    // return {logit(pos.x()) + 0.5f, logit(pos.y()) + 0.5f, logit(pos.z()) + 0.5f};
    // return pos;
>>>>>>> 688c629c

    return aabb.min + pos.cwiseProduct(aabb.diag());
}

__device__ Vector3f
unwarp_position_derivative(const Vector3f& pos, const BoundingBox& aabb) {
<<<<<<< HEAD
    // return {logit(pos.x()) + 0.5f, logit(pos.y()) + 0.5f, logit(pos.z()) +
    // 0.5f}; return pos;

    return aabb.diag();
}

__device__ Vector3f
warp_position_derivative(const Vector3f& pos, const BoundingBox& aabb) {
    return unwarp_position_derivative(pos, aabb).cwiseInverse();
}

__device__ Vector3f
warp_direction(const Vector3f& dir) {
    return (dir + Vector3f::Ones()) * 0.5f;
}

__device__ Vector3f
unwarp_direction(const Vector3f& dir) {
    return dir * 2.0f - Vector3f::Ones();
}

__device__ Vector3f
warp_direction_derivative(const Vector3f& dir) {
    return Vector3f::Constant(0.5f);
}

__device__ Vector3f
unwarp_direction_derivative(const Vector3f& dir) {
    return Vector3f::Constant(2.0f);
}

__device__ float
warp_dt(float dt) {
    float max_stepsize = MIN_CONE_STEPSIZE() * (1 << (NERF_CASCADES() - 1));
    return (dt - MIN_CONE_STEPSIZE()) / (max_stepsize - MIN_CONE_STEPSIZE());
}

__device__ float
unwarp_dt(float dt) {
    float max_stepsize = MIN_CONE_STEPSIZE() * (1 << (NERF_CASCADES() - 1));
    return dt * (max_stepsize - MIN_CONE_STEPSIZE()) + MIN_CONE_STEPSIZE();
}

__device__ uint32_t
cascaded_grid_idx_at(Vector3f pos, uint32_t mip) {
    float mip_scale = scalbnf(1.0f, -mip);
    pos -= Vector3f::Constant(0.5f);
    pos *= mip_scale;
    pos += Vector3f::Constant(0.5f);

    Vector3i i = (pos * NERF_GRIDSIZE()).cast<int>();

    if (i.x() < -1 || i.x() > NERF_GRIDSIZE() || i.y() < -1 ||
        i.y() > NERF_GRIDSIZE() || i.z() < -1 || i.z() > NERF_GRIDSIZE()) {
        printf("WTF %d %d %d\n", i.x(), i.y(), i.z());
    }

    uint32_t idx = tcnn::morton3D(tcnn::clamp(i.x(), 0, (int)NERF_GRIDSIZE() - 1),
                                  tcnn::clamp(i.y(), 0, (int)NERF_GRIDSIZE() - 1),
                                  tcnn::clamp(i.z(), 0, (int)NERF_GRIDSIZE() - 1));

    return idx;
}

__device__ bool
density_grid_occupied_at(const Vector3f& pos,
                         const uint8_t* density_grid_bitfield,
                         uint32_t mip) {
    uint32_t idx = cascaded_grid_idx_at(pos, mip);
    return density_grid_bitfield[idx / 8 + grid_mip_offset(mip) / 8] & (1 << (idx % 8));
}

__device__ float
cascaded_grid_at(Vector3f pos, const float* cascaded_grid, uint32_t mip) {
    uint32_t idx = cascaded_grid_idx_at(pos, mip);
    return cascaded_grid[idx + grid_mip_offset(mip)];
}

__device__ float&
cascaded_grid_at(Vector3f pos, float* cascaded_grid, uint32_t mip) {
    uint32_t idx = cascaded_grid_idx_at(pos, mip);
    return cascaded_grid[idx + grid_mip_offset(mip)];
}

__global__ void
extract_srgb_with_activation(const uint32_t n_elements,
                             const uint32_t rgb_stride,
                             const float* __restrict__ rgbd,
                             float* __restrict__ rgb,
                             ENerfActivation rgb_activation,
                             bool from_linear) {
    const uint32_t i = threadIdx.x + blockIdx.x * blockDim.x;
    if (i >= n_elements) return;

    const uint32_t elem_idx = i / 3;
    const uint32_t dim_idx = i - elem_idx * 3;

=======
    // return {logit(pos.x()) + 0.5f, logit(pos.y()) + 0.5f, logit(pos.z()) + 0.5f};
    // return pos;

    return aabb.diag();
}

__device__ Vector3f
warp_position_derivative(const Vector3f& pos, const BoundingBox& aabb) {
    return unwarp_position_derivative(pos, aabb).cwiseInverse();
}

__device__ Vector3f
warp_direction(const Vector3f& dir) {
    return (dir + Vector3f::Ones()) * 0.5f;
}

__device__ Vector3f
unwarp_direction(const Vector3f& dir) {
    return dir * 2.0f - Vector3f::Ones();
}

__device__ Vector3f
warp_direction_derivative(const Vector3f& dir) {
    return Vector3f::Constant(0.5f);
}

__device__ Vector3f
unwarp_direction_derivative(const Vector3f& dir) {
    return Vector3f::Constant(2.0f);
}

__device__ float
warp_dt(float dt) {
    float max_stepsize = MIN_CONE_STEPSIZE() * (1 << (NERF_CASCADES() - 1));
    return (dt - MIN_CONE_STEPSIZE()) / (max_stepsize - MIN_CONE_STEPSIZE());
}

__device__ float
unwarp_dt(float dt) {
    float max_stepsize = MIN_CONE_STEPSIZE() * (1 << (NERF_CASCADES() - 1));
    return dt * (max_stepsize - MIN_CONE_STEPSIZE()) + MIN_CONE_STEPSIZE();
}

__device__ uint32_t
cascaded_grid_idx_at(Vector3f pos, uint32_t mip) {
    float mip_scale = scalbnf(1.0f, -mip);
    pos -= Vector3f::Constant(0.5f);
    pos *= mip_scale;
    pos += Vector3f::Constant(0.5f);

    Vector3i i = (pos * NERF_GRIDSIZE()).cast<int>();

    if (i.x() < -1 || i.x() > NERF_GRIDSIZE() || i.y() < -1 ||
        i.y() > NERF_GRIDSIZE() || i.z() < -1 || i.z() > NERF_GRIDSIZE()) {
        printf("WTF %d %d %d\n", i.x(), i.y(), i.z());
    }

    uint32_t idx = tcnn::morton3D(tcnn::clamp(i.x(), 0, (int)NERF_GRIDSIZE() - 1),
                                  tcnn::clamp(i.y(), 0, (int)NERF_GRIDSIZE() - 1),
                                  tcnn::clamp(i.z(), 0, (int)NERF_GRIDSIZE() - 1));

    return idx;
}

__device__ bool
density_grid_occupied_at(const Vector3f& pos,
                         const uint8_t* density_grid_bitfield,
                         uint32_t mip) {
    uint32_t idx = cascaded_grid_idx_at(pos, mip);
    return density_grid_bitfield[idx / 8 + grid_mip_offset(mip) / 8] & (1 << (idx % 8));
}

__device__ float
cascaded_grid_at(Vector3f pos, const float* cascaded_grid, uint32_t mip) {
    uint32_t idx = cascaded_grid_idx_at(pos, mip);
    return cascaded_grid[idx + grid_mip_offset(mip)];
}

__device__ float&
cascaded_grid_at(Vector3f pos, float* cascaded_grid, uint32_t mip) {
    uint32_t idx = cascaded_grid_idx_at(pos, mip);
    return cascaded_grid[idx + grid_mip_offset(mip)];
}

__global__ void
extract_srgb_with_activation(const uint32_t n_elements,
                             const uint32_t rgb_stride,
                             const float* __restrict__ rgbd,
                             float* __restrict__ rgb,
                             ENerfActivation rgb_activation,
                             bool from_linear) {
    const uint32_t i = threadIdx.x + blockIdx.x * blockDim.x;
    if (i >= n_elements) return;

    const uint32_t elem_idx = i / 3;
    const uint32_t dim_idx = i - elem_idx * 3;

>>>>>>> 688c629c
    float c = network_to_rgb(rgbd[elem_idx * 4 + dim_idx], rgb_activation);
    if (from_linear) {
        c = linear_to_srgb(c);
    }

    rgb[elem_idx * rgb_stride + dim_idx] = c;
}

__global__ void
mark_untrained_density_grid(const uint32_t n_elements,
                            float* __restrict__ grid_out,
                            const uint32_t n_training_images,
                            const TrainingImageMetadata* __restrict__ metadata,
                            const TrainingXForm* training_xforms,
                            Vector2i resolution,
                            bool clear_visible_voxels) {
    const uint32_t i = threadIdx.x + blockIdx.x * blockDim.x;
    if (i >= n_elements) return;

    uint32_t level = i / (NERF_GRIDSIZE() * NERF_GRIDSIZE() * NERF_GRIDSIZE());
    uint32_t pos_idx = i % (NERF_GRIDSIZE() * NERF_GRIDSIZE() * NERF_GRIDSIZE());

    uint32_t x = tcnn::morton3D_invert(pos_idx >> 0);
    uint32_t y = tcnn::morton3D_invert(pos_idx >> 1);
    uint32_t z = tcnn::morton3D_invert(pos_idx >> 2);

    float half_resx = resolution.x() * 0.5f;
    float half_resy = resolution.y() * 0.5f;

    Vector3f pos = ((Vector3f{(float)x + 0.5f, (float)y + 0.5f, (float)z + 0.5f}) /
                        NERF_GRIDSIZE() -
                    Vector3f::Constant(0.5f)) *
                       scalbnf(1.0f, level) +
                   Vector3f::Constant(0.5f);
    float voxel_radius = 0.5f * SQRT3() * scalbnf(1.0f, level) / NERF_GRIDSIZE();
    int count = 0;
    for (uint32_t j = 0; j < n_training_images; ++j) {
        if (metadata[j].camera_distortion.mode == ECameraDistortionMode::FTheta) {
            // not supported for now
            count++;
            break;
        }
        Matrix<float, 3, 4> xform = training_xforms[j].start;
        Vector3f ploc = pos - xform.col(3);
        float x = ploc.dot(xform.col(0));
        float y = ploc.dot(xform.col(1));
        float z = ploc.dot(xform.col(2));
        if (z > 0.f) {
            auto focal = metadata[j].focal_length;
<<<<<<< HEAD
            // TODO - add a box / plane intersection to stop thomas from
            // murdering me
=======
            // TODO - add a box / plane intersection to stop thomas from murdering me
>>>>>>> 688c629c
            if (fabsf(x) - voxel_radius < z / focal.x() * half_resx &&
                fabsf(y) - voxel_radius < z / focal.y() * half_resy) {
                count++;
                if (count > 0) break;
            }
        }
    }

    if (clear_visible_voxels || (grid_out[i] < 0) != (count <= 0)) {
        grid_out[i] = (count > 0) ? 0.f : -1.f;
    }
}

__global__ void
generate_grid_samples_nerf_uniform(Eigen::Vector3i res_3d,
                                   const uint32_t step,
                                   BoundingBox render_aabb,
                                   BoundingBox train_aabb,
                                   NerfPosition* __restrict__ out) {
    // check grid_in for negative values -> must be negative on output
    uint32_t x = threadIdx.x + blockIdx.x * blockDim.x;
    uint32_t y = threadIdx.y + blockIdx.y * blockDim.y;
    uint32_t z = threadIdx.z + blockIdx.z * blockDim.z;
    if (x >= res_3d.x() || y >= res_3d.y() || z >= res_3d.z()) return;
    uint32_t i = x + y * res_3d.x() + z * res_3d.x() * res_3d.y();
    Vector3f pos = Array3f{(float)x, (float)y, (float)z} *
                   Array3f{1.f / res_3d.x(), 1.f / res_3d.y(), 1.f / res_3d.z()};
    pos = pos.cwiseProduct(render_aabb.max - render_aabb.min) + render_aabb.min;
    out[i] = {warp_position(pos, train_aabb), warp_dt(MIN_CONE_STEPSIZE())};
}

// generate samples for uniform grid including constant ray direction
__global__ void
generate_grid_samples_nerf_uniform_dir(Eigen::Vector3i res_3d,
                                       const uint32_t step,
                                       BoundingBox render_aabb,
                                       BoundingBox train_aabb,
                                       Eigen::Vector3f ray_dir,
                                       NerfCoordinate* __restrict__ network_input) {
    // check grid_in for negative values -> must be negative on output
    uint32_t x = threadIdx.x + blockIdx.x * blockDim.x;
    uint32_t y = threadIdx.y + blockIdx.y * blockDim.y;
    uint32_t z = threadIdx.z + blockIdx.z * blockDim.z;
    if (x >= res_3d.x() || y >= res_3d.y() || z >= res_3d.z()) return;
    uint32_t i = x + y * res_3d.x() + z * res_3d.x() * res_3d.y();
    Vector3f pos = Array3f{(float)x, (float)y, (float)z} *
                   Array3f{1.f / res_3d.x(), 1.f / res_3d.y(), 1.f / res_3d.z()};
    pos = pos.cwiseProduct(render_aabb.max - render_aabb.min) + render_aabb.min;
    network_input[i] = {warp_position(pos, train_aabb),
                        warp_direction(ray_dir),
                        warp_dt(MIN_CONE_STEPSIZE())};
}

inline __device__ int
mip_from_pos(const Vector3f& pos) {
    int exponent;
    float maxval = (pos - Vector3f::Constant(0.5f)).cwiseAbs().maxCoeff();
    frexpf(maxval, &exponent);
    return min(NERF_CASCADES() - 1, max(0, exponent + 1));
}

inline __device__ int
mip_from_dt(float dt, const Vector3f& pos) {
    int mip = mip_from_pos(pos);
    dt *= 2 * NERF_GRIDSIZE();
    if (dt < 1.f) return mip;
    int exponent;
    frexpf(dt, &exponent);
    return min(NERF_CASCADES() - 1, max(exponent, mip));
}

__global__ void
generate_grid_samples_nerf_nonuniform(const uint32_t n_elements,
                                      default_rng_t rng,
                                      const uint32_t step,
                                      BoundingBox aabb,
                                      const float* __restrict__ grid_in,
                                      NerfPosition* __restrict__ out,
                                      uint32_t* __restrict__ indices,
                                      uint32_t n_cascades,
                                      float thresh) {
    const uint32_t i = threadIdx.x + blockIdx.x * blockDim.x;
    if (i >= n_elements) return;

    // 1 random number to select the level, 3 to select the position.
    rng.advance(i * 4);
    uint32_t level = (uint32_t)(random_val(rng) * n_cascades) % n_cascades;

    // Select grid cell that has density
    uint32_t idx;
    for (uint32_t j = 0; j < 10; ++j) {
        idx = ((i + step * n_elements) * 56924617 + j * 19349663 + 96925573) %
              (NERF_GRIDSIZE() * NERF_GRIDSIZE() * NERF_GRIDSIZE());
        idx += level * NERF_GRIDSIZE() * NERF_GRIDSIZE() * NERF_GRIDSIZE();
        if (grid_in[idx] > thresh) {
            break;
        }
    }

    // Random position within that cellq
    uint32_t pos_idx = idx % (NERF_GRIDSIZE() * NERF_GRIDSIZE() * NERF_GRIDSIZE());

    uint32_t x = tcnn::morton3D_invert(pos_idx >> 0);
    uint32_t y = tcnn::morton3D_invert(pos_idx >> 1);
    uint32_t z = tcnn::morton3D_invert(pos_idx >> 2);

    Vector3f pos = ((Vector3f{(float)x, (float)y, (float)z} + random_val_3d(rng)) /
                        NERF_GRIDSIZE() -
                    Vector3f::Constant(0.5f)) *
                       scalbnf(1.0f, level) +
                   Vector3f::Constant(0.5f);

    out[i] = {warp_position(pos, aabb), warp_dt(MIN_CONE_STEPSIZE())};
    indices[i] = idx;
}

__global__ void
splat_grid_samples_nerf_max_nearest_neighbor(
    const uint32_t n_elements,
    const uint32_t* __restrict__ indices,
    const tcnn::network_precision_t* network_output,
    float* __restrict__ grid_out,
    ENerfActivation rgb_activation,
    ENerfActivation density_activation) {
    const uint32_t i = threadIdx.x + blockIdx.x * blockDim.x;
    if (i >= n_elements) return;

    uint32_t local_idx = indices[i];

    // Current setting: optical thickness of the smallest possible stepsize.
<<<<<<< HEAD
    // Uncomment for:   optical thickness of the ~expected step size when the
    // observer is in the middle of the scene
    uint32_t level = 0;  // local_idx / (NERF_GRIDSIZE() * NERF_GRIDSIZE() *
                         // NERF_GRIDSIZE());
=======
    // Uncomment for:   optical thickness of the ~expected step size when the observer
    // is in the middle of the scene
    uint32_t level =
        0;  // local_idx / (NERF_GRIDSIZE() * NERF_GRIDSIZE() * NERF_GRIDSIZE());
>>>>>>> 688c629c

    float mlp = network_to_density(float(network_output[i]), density_activation);
    float optical_thickness = mlp * scalbnf(MIN_CONE_STEPSIZE(), level);

<<<<<<< HEAD
    // Positive floats are monotonically ordered when their bit pattern is
    // interpretes as uint. uint atomicMax is thus perfectly acceptable.
=======
    // Positive floats are monotonically ordered when their bit pattern is interpretes
    // as uint. uint atomicMax is thus perfectly acceptable.
>>>>>>> 688c629c
    atomicMax((uint32_t*)&grid_out[local_idx], __float_as_uint(optical_thickness));
}

__global__ void
grid_samples_half_to_float(const uint32_t n_elements,
                           BoundingBox aabb,
                           float* dst,
                           const tcnn::network_precision_t* network_output,
                           ENerfActivation density_activation,
                           const NerfPosition* __restrict__ coords_in,
                           const float* __restrict__ grid_in) {
    const uint32_t i = threadIdx.x + blockIdx.x * blockDim.x;
    if (i >= n_elements) return;

<<<<<<< HEAD
    // let's interpolate for marching cubes based on the raw MLP output, not the
    // density (exponentiated) version
    // float mlp = network_to_density(float(network_output[i *
    // padded_output_width]), density_activation);
=======
    // let's interpolate for marching cubes based on the raw MLP output, not the density
    // (exponentiated) version
    // float mlp = network_to_density(float(network_output[i * padded_output_width]),
    // density_activation);
>>>>>>> 688c629c
    float mlp = float(network_output[i]);

    if (grid_in) {
        Vector3f pos = unwarp_position(coords_in[i].p, aabb);
        float grid_density = cascaded_grid_at(pos, grid_in, mip_from_pos(pos));
        if (grid_density < NERF_MIN_OPTICAL_THICKNESS()) {
            mlp = -10000.f;
        }
    }
    dst[i] = mlp;
}

__global__ void
ema_grid_samples_nerf(const uint32_t n_elements,
                      float decay,
                      const uint32_t count,
                      float* __restrict__ grid_out,
                      const float* __restrict__ grid_in) {
    const uint32_t i = threadIdx.x + blockIdx.x * blockDim.x;
    if (i >= n_elements) return;

    float importance = grid_in[i];

    // float ema_debias_old = 1 - (float)powf(decay, count);
    // float ema_debias_new = 1 - (float)powf(decay, count+1);

<<<<<<< HEAD
    // float filtered_val = ((grid_out[i] * decay * ema_debias_old + importance
    // * (1 - decay)) / ema_debias_new); grid_out[i] = filtered_val;

    // Maximum instead of EMA allows capture of very thin features.
    // Basically, we want the grid cell turned on as soon as _ANYTHING_ visible
    // is in there.
=======
    // float filtered_val = ((grid_out[i] * decay * ema_debias_old + importance * (1 -
    // decay)) / ema_debias_new); grid_out[i] = filtered_val;

    // Maximum instead of EMA allows capture of very thin features.
    // Basically, we want the grid cell turned on as soon as _ANYTHING_ visible is in
    // there.
>>>>>>> 688c629c

    float prev_val = grid_out[i];
    float val = (prev_val < 0.f) ? prev_val : fmaxf(prev_val * decay, importance);
    grid_out[i] = val;
}

__global__ void
decay_sharpness_grid_nerf(const uint32_t n_elements,
                          float decay,
                          float* __restrict__ grid) {
    const uint32_t i = threadIdx.x + blockIdx.x * blockDim.x;
    if (i >= n_elements) return;
    grid[i] *= decay;
}

__global__ void
grid_to_bitfield(const uint32_t n_elements,
                 const float* __restrict__ grid,
                 uint8_t* __restrict__ grid_bitfield,
                 const float* __restrict__ mean_density_ptr) {
    const uint32_t i = threadIdx.x + blockIdx.x * blockDim.x;
    if (i >= n_elements) return;

    uint8_t bits = 0;

    float thresh = std::min(NERF_MIN_OPTICAL_THICKNESS(), *mean_density_ptr);

#pragma unroll
    for (uint8_t j = 0; j < 8; ++j) {
        bits |= grid[i * 8 + j] > thresh ? ((uint8_t)1 << j) : 0;
    }

    grid_bitfield[i] = bits;
}

__global__ void
bitfield_max_pool(const uint32_t n_elements,
                  const uint8_t* __restrict__ prev_level,
                  uint8_t* __restrict__ next_level) {
    const uint32_t i = threadIdx.x + blockIdx.x * blockDim.x;
    if (i >= n_elements) return;

    uint8_t bits = 0;

#pragma unroll
    for (uint8_t j = 0; j < 8; ++j) {
        // If any bit is set in the previous level, set this
        // level's bit. (Max pooling.)
        bits |= prev_level[i * 8 + j] > 0 ? ((uint8_t)1 << j) : 0;
    }

    uint32_t x = tcnn::morton3D_invert(i >> 0) + NERF_GRIDSIZE() / 8;
    uint32_t y = tcnn::morton3D_invert(i >> 1) + NERF_GRIDSIZE() / 8;
    uint32_t z = tcnn::morton3D_invert(i >> 2) + NERF_GRIDSIZE() / 8;

    next_level[tcnn::morton3D(x, y, z)] |= bits;
}

__global__ void
advance_pos_nerf(const uint32_t n_elements,
                 BoundingBox render_aabb,
                 Vector3f camera_fwd,
                 Vector2f focal_length,
                 uint32_t spp,
                 NerfPayload* __restrict__ payloads,
                 const uint8_t* __restrict__ density_grid,
                 uint32_t min_mip,
                 float cone_angle_constant) {
    const uint32_t i = threadIdx.x + blockIdx.x * blockDim.x;
    if (i >= n_elements) return;

    NerfPayload& payload = payloads[i];

    if (!payload.alive) {
        return;
    }

    Vector3f origin = payload.origin;
    Vector3f dir = payload.dir;
    Vector3f idir = dir.cwiseInverse();

    float cone_angle =
        calc_cone_angle(dir.dot(camera_fwd), focal_length, cone_angle_constant);

    float t = payload.t;
    float dt = calc_dt(t, cone_angle);
    t += ld_random_val(spp, i * 786433) * dt;
    Vector3f pos;

    while (1) {
        if (!render_aabb.contains(pos = origin + dir * t)) {
            payload.alive = false;
            break;
        }

        dt = calc_dt(t, cone_angle);
        uint32_t mip = max(min_mip, mip_from_dt(dt, pos));

        if (!density_grid || density_grid_occupied_at(pos, density_grid, mip)) {
            break;
        }

        uint32_t res = NERF_GRIDSIZE() >> mip;
        t = advance_to_next_voxel(t, cone_angle, pos, dir, idir, res);
    }

    payload.t = t;
}

__global__ void
generate_nerf_network_inputs_from_positions(const uint32_t n_elements,
                                            BoundingBox aabb,
                                            const Vector3f* __restrict__ pos,
                                            PitchedPtr<NerfCoordinate> network_input,
                                            Eigen::Vector3f light_dir) {
    const uint32_t i = threadIdx.x + blockIdx.x * blockDim.x;
    if (i >= n_elements) return;

    Vector3f dir = (pos[i] - Vector3f::Constant(0.5f))
<<<<<<< HEAD
                       .normalized();  // choose outward pointing directions,
                                       // for want of a better choice
=======
                       .normalized();  // choose outward pointing directions, for want
                                       // of a better choice
>>>>>>> 688c629c
    network_input(i)->set_with_optional_light_dir(warp_position(pos[i], aabb),
                                                  warp_direction(dir),
                                                  warp_dt(MIN_CONE_STEPSIZE()),
                                                  warp_direction(light_dir),
                                                  network_input.stride_in_bytes);
}

__global__ void
generate_nerf_network_inputs_at_current_position(
    const uint32_t n_elements,
    BoundingBox aabb,
    const NerfPayload* __restrict__ payloads,
    PitchedPtr<NerfCoordinate> network_input,
    Eigen::Vector3f light_dir) {
    const uint32_t i = threadIdx.x + blockIdx.x * blockDim.x;
    if (i >= n_elements) return;

    Vector3f dir = payloads[i].dir;
    network_input(i)->set_with_optional_light_dir(
        warp_position(payloads[i].origin + dir * payloads[i].t, aabb),
        warp_direction(dir),
        warp_dt(MIN_CONE_STEPSIZE()),
        warp_direction(light_dir),
        network_input.stride_in_bytes);
}

__global__ void
compute_nerf_density(const uint32_t n_elements,
                     Array4f* network_output,
                     ENerfActivation rgb_activation,
                     ENerfActivation density_activation) {
    const uint32_t i = threadIdx.x + blockIdx.x * blockDim.x;
    if (i >= n_elements) return;

    Array4f rgba = network_output[i];
    rgba.w() = tcnn::clamp(
        1.f - __expf(-network_to_density(rgba.w(), density_activation) / 100.0f),
        0.0f,
        1.0f);
    rgba.x() = network_to_rgb(rgba.x(), rgb_activation) * rgba.w();
    rgba.y() = network_to_rgb(rgba.y(), rgb_activation) * rgba.w();
    rgba.z() = network_to_rgb(rgba.z(), rgb_activation) * rgba.w();

    network_output[i] = rgba;
}

__global__ void
generate_next_nerf_network_inputs(const uint32_t n_elements,
                                  BoundingBox render_aabb,
                                  BoundingBox train_aabb,
                                  Vector2f focal_length,
                                  Vector3f camera_fwd,
                                  NerfPayload* __restrict__ payloads,
                                  PitchedPtr<NerfCoordinate> network_input,
                                  uint32_t n_steps,
                                  const uint8_t* __restrict__ density_grid,
                                  uint32_t min_mip,
                                  float cone_angle_constant,
                                  Eigen::Vector3f light_dir) {
    const uint32_t i = threadIdx.x + blockIdx.x * blockDim.x;
    if (i >= n_elements) return;

    NerfPayload& payload = payloads[i];

    if (!payload.alive) {
        return;
    }

    Vector3f origin = payload.origin;
    Vector3f dir = payload.dir;
    Vector3f idir = dir.cwiseInverse();

    float cone_angle =
        calc_cone_angle(dir.dot(camera_fwd), focal_length, cone_angle_constant);

    float t = payload.t;

    for (uint32_t j = 0; j < n_steps; ++j) {
        Vector3f pos;
        float dt = 0.0f;
        while (1) {
            if (!render_aabb.contains(pos = origin + dir * t)) {
                payload.n_steps = j;
                return;
            }

            dt = calc_dt(t, cone_angle);
            uint32_t mip = max(min_mip, mip_from_dt(dt, pos));

            if (!density_grid || density_grid_occupied_at(pos, density_grid, mip)) {
                break;
            }

            uint32_t res = NERF_GRIDSIZE() >> mip;
            t = advance_to_next_voxel(t, cone_angle, pos, dir, idir, res);
        }

        network_input(i + j * n_elements)
            ->set_with_optional_light_dir(warp_position(pos, train_aabb),
                                          warp_direction(dir),
                                          warp_dt(dt),
                                          warp_direction(light_dir),
                                          network_input.stride_in_bytes);  // XXXCONE
        t += dt;
    }

    payload.t = t;
    payload.n_steps = n_steps;
}

__global__ void
composite_kernel_nerf(const uint32_t n_elements,
                      const uint32_t stride,
                      const uint32_t current_step,
                      BoundingBox aabb,
                      const uint32_t n_training_images,
                      const TrainingXForm* training_xforms,
                      Matrix<float, 3, 4> camera_matrix,
                      Vector2f focal_length,
                      float depth_scale,
                      Array4f* rgba,
                      NerfPayload* payloads,
                      PitchedPtr<NerfCoordinate> network_input,
                      const tcnn::network_precision_t* network_output,
                      uint32_t padded_output_width,
                      uint32_t n_steps,
                      ERenderMode render_mode,
                      const uint8_t* density_grid,
                      ENerfActivation rgb_activation,
                      ENerfActivation density_activation,
                      int show_accel,
                      float min_alpha) {
    const uint32_t i = threadIdx.x + blockIdx.x * blockDim.x;
    if (i >= n_elements) return;

    NerfPayload& payload = payloads[i];

    if (!payload.alive) {
        return;
    }

    Array4f local_rgba = rgba[i];
    Vector3f origin = payload.origin;
    Vector3f cam_fwd = camera_matrix.col(2);
    // Composite in the last n steps
    uint32_t actual_n_steps = payload.n_steps;
    uint32_t j = 0;

    for (; j < actual_n_steps; ++j) {
        tcnn::vector_t<tcnn::network_precision_t, 4> local_network_output;
        local_network_output[0] = network_output[i + j * n_elements + 0 * stride];
        local_network_output[1] = network_output[i + j * n_elements + 1 * stride];
        local_network_output[2] = network_output[i + j * n_elements + 2 * stride];
        local_network_output[3] = network_output[i + j * n_elements + 3 * stride];
        const NerfCoordinate* input = network_input(i + j * n_elements);
        Vector3f warped_pos = input->pos.p;
        Vector3f pos = unwarp_position(warped_pos, aabb);

        // Vector3f pos2 = pos-Vector3f::Constant(0.5f);
        // float fog_scale = 1.f/max(1.f,pos2.dot(pos2)*4.f);

        float T = 1.f - local_rgba.w();
        float dt = unwarp_dt(input->dt);
        float alpha = 1.f - __expf(-network_to_density(float(local_network_output[3]),
                                                       density_activation) *
                                   dt /* * fog_scale*/);
        if (show_accel >= 0) alpha = 1.f;
        float weight = alpha * T;

        Array3f rgb = network_to_rgb(local_network_output, rgb_activation);

        if (render_mode == ERenderMode::Normals) {
<<<<<<< HEAD
            // Network input contains the gradient of the network output w.r.t.
            // input. So to compute density gradients, we need to apply the
            // chain rule. The normal is then in the opposite direction of the
            // density gradient (i.e. the direction of decreasing density)
=======
            // Network input contains the gradient of the network output w.r.t. input.
            // So to compute density gradients, we need to apply the chain rule.
            // The normal is then in the opposite direction of the density gradient
            // (i.e. the direction of decreasing density)
>>>>>>> 688c629c
            Vector3f normal = -network_to_density_derivative(
                                  float(local_network_output[3]), density_activation) *
                              warped_pos;
            rgb = normal.normalized().array();
        } else if (render_mode == ERenderMode::Positions ||
                   render_mode == ERenderMode::EncodingVis) {
            if (show_accel >= 0) {
                uint32_t mip = max(show_accel, mip_from_pos(pos));
                uint32_t res = NERF_GRIDSIZE() >> mip;
                int ix = pos.x() * (res);
                int iy = pos.y() * (res);
                int iz = pos.z() * (res);
                default_rng_t rng(ix + iy * 232323 + iz * 727272);
                rgb.x() = 1.f - mip * (1.f / (NERF_CASCADES() - 1));
                rgb.y() = rng.next_float();
                rgb.z() = rng.next_float();
            } else {
                rgb = pos.array() * 16.f;
                rgb.x() -= floorf(rgb.x());
                rgb.y() -= floorf(rgb.y());
                rgb.z() -= floorf(rgb.z());
            }
        } else if (render_mode == ERenderMode::Depth) {
            float z = cam_fwd.dot(pos - origin) * depth_scale;
            rgb = {z, z, z};
        } else if (render_mode == ERenderMode::Distance) {
            float z = (pos - origin).norm() * depth_scale;
            rgb = {z, z, z};
        } else if (render_mode == ERenderMode::Stepsize) {
            float warped_dt = warp_dt(dt);
            rgb = {warped_dt, warped_dt, warped_dt};
        } else if (render_mode == ERenderMode::AO) {
            rgb = Array3f::Constant(alpha);
        }

        local_rgba.head<3>() += rgb * weight;
        local_rgba.w() += weight;

        if (local_rgba.w() > (1.0f - min_alpha)) {
            local_rgba /= local_rgba.w();
            break;
        }
    }

    if (j < n_steps) {
        payload.alive = false;
        payload.n_steps = j + current_step;
    }

    rgba[i] = local_rgba;
}

static constexpr float UNIFORM_SAMPLING_FRACTION = 0.5f;

inline __device__ Vector2f
sample_cdf_2d(Vector2f sample,
              uint32_t img,
              const Vector2i& res,
              const float* __restrict__ cdf_x_cond_y,
              const float* __restrict__ cdf_y,
              float* __restrict__ pdf) {
    if (sample.x() < UNIFORM_SAMPLING_FRACTION) {
        sample.x() /= UNIFORM_SAMPLING_FRACTION;
        return sample;
    }

    sample.x() =
        (sample.x() - UNIFORM_SAMPLING_FRACTION) / (1.0f - UNIFORM_SAMPLING_FRACTION);

    cdf_y += img * res.y();

    // First select row according to cdf_y
    uint32_t y = binary_search(sample.y(), cdf_y, res.y());
    float prev = y > 0 ? cdf_y[y - 1] : 0.0f;
    float pmf_y = cdf_y[y] - prev;
    sample.y() = (sample.y() - prev) / pmf_y;

    cdf_x_cond_y += img * res.y() * res.x() + y * res.x();

    // Then, select col according to x
    uint32_t x = binary_search(sample.x(), cdf_x_cond_y, res.x());
    prev = x > 0 ? cdf_x_cond_y[x - 1] : 0.0f;
    float pmf_x = cdf_x_cond_y[x] - prev;
    sample.x() = (sample.x() - prev) / pmf_x;

    if (pdf) {
        *pdf = pmf_x * pmf_y * res.prod();
    }

    return {((float)x + sample.x()) / (float)res.x(),
            ((float)y + sample.y()) / (float)res.y()};
}

inline __device__ float
pdf_2d(Vector2f sample,
       uint32_t img,
       const Vector2i& res,
       const float* __restrict__ cdf_x_cond_y,
       const float* __restrict__ cdf_y) {
    Vector2i p = (sample.cwiseProduct(res.cast<float>()))
                     .cast<int>()
                     .cwiseMax(0)
                     .cwiseMin(res - Vector2i::Ones());

    cdf_y += img * res.y();
    cdf_x_cond_y += img * res.y() * res.x() + p.y() * res.x();

    float pmf_y = cdf_y[p.y()];
    if (p.y() > 0) {
        pmf_y -= cdf_y[p.y() - 1];
    }

    float pmf_x = cdf_x_cond_y[p.x()];
    if (p.x() > 0) {
        pmf_x -= cdf_x_cond_y[p.x() - 1];
    }

    // Probability mass of picking the pixel
    float pmf = pmf_x * pmf_y;

    // To convert to probability density, divide by area of pixel
    return UNIFORM_SAMPLING_FRACTION +
           pmf * res.prod() * (1.0f - UNIFORM_SAMPLING_FRACTION);
}

inline __device__ Vector2f
nerf_random_image_pos_training(default_rng_t& rng,
                               const Vector2i& resolution,
                               bool snap_to_pixel_centers,
                               const float* __restrict__ cdf_x_cond_y,
                               const float* __restrict__ cdf_y,
                               const Vector2i& cdf_res,
                               uint32_t img,
                               float* __restrict__ pdf = nullptr) {
    Vector2f xy = random_val_2d(rng);

    if (cdf_x_cond_y) {
        xy = sample_cdf_2d(xy, img, cdf_res, cdf_x_cond_y, cdf_y, pdf);
    } else if (pdf) {
        *pdf = 1.0f;
    }

    if (snap_to_pixel_centers) {
        xy = (xy.cwiseProduct(resolution.cast<float>())
                  .cast<int>()
                  .cwiseMax(0)
                  .cwiseMin(resolution - Vector2i::Ones())
                  .cast<float>() +
              Vector2f::Constant(0.5f))
                 .cwiseQuotient(resolution.cast<float>());
    }
    return xy;
}

inline __device__ uint32_t
image_idx(uint32_t base_idx,
          uint32_t n_rays,
          uint32_t n_rays_total,
          uint32_t n_training_images,
          const float* __restrict__ cdf = nullptr,
          float* __restrict__ pdf = nullptr) {
    if (cdf) {
        float sample = ld_random_val(base_idx + n_rays_total, 0xdeadbeef);
        // float sample = random_val(base_idx + n_rays_total);
        uint32_t img = binary_search(sample, cdf, n_training_images);

        if (pdf) {
            float prev = img > 0 ? cdf[img - 1] : 0.0f;
            *pdf = (cdf[img] - prev) * n_training_images;
        }

        return img;
    }

<<<<<<< HEAD
    // return ((base_idx + n_rays_total) * 56924617 + 96925573) %
    // n_training_images;

    // Neighboring threads in the warp process the same image. Increases
    // locality.
=======
    // return ((base_idx + n_rays_total) * 56924617 + 96925573) % n_training_images;

    // Neighboring threads in the warp process the same image. Increases locality.
>>>>>>> 688c629c
    if (pdf) {
        *pdf = 1.0f;
    }
    return (((base_idx + n_rays_total) * n_training_images) / n_rays) %
           n_training_images;
}

inline __device__ Vector2i
image_pos(const Vector2f& pos, const Vector2i& resolution) {
    return pos.cwiseProduct(resolution.cast<float>())
        .cast<int>()
        .cwiseMin(resolution - Vector2i::Constant(1))
        .cwiseMax(0);
}

inline __device__ uint64_t
pixel_idx(const Vector2i& pos, const Vector2i& resolution, uint32_t img) {
    return pos.x() + pos.y() * resolution.x() +
           img * (uint64_t)resolution.x() * resolution.y();
}

inline __device__ uint64_t
pixel_idx(const Vector2f& xy, const Vector2i& resolution, uint32_t img) {
    return pixel_idx(image_pos(xy, resolution), resolution, img);
}

__global__ void
generate_training_samples_nerf(const uint32_t n_rays,
                               BoundingBox aabb,
                               const uint32_t max_samples,
                               const uint32_t n_rays_total,
                               default_rng_t rng,
                               const Ray* __restrict__ rays_in,
                               uint32_t* __restrict__ ray_counter,
                               uint32_t* __restrict__ numsteps_counter,
                               uint32_t* __restrict__ ray_indices_out,
                               Ray* __restrict__ rays_out,
                               uint32_t* __restrict__ numsteps_out,
                               PitchedPtr<NerfCoordinate> coords_out,
                               Vector2i resolution,
                               const uint32_t n_training_images,
                               const TrainingImageMetadata* __restrict__ metadata,
                               const TrainingXForm* training_xforms,
                               const uint8_t* __restrict__ density_grid,
                               bool max_level_rand_training,
                               float* __restrict__ max_level_ptr,
                               bool snap_to_pixel_centers,
                               bool train_envmap,
                               float cone_angle_constant,
                               const float* __restrict__ distortion_data,
                               const Vector2i distortion_resolution,
                               const float* __restrict__ cdf_x_cond_y,
                               const float* __restrict__ cdf_y,
                               const float* __restrict__ cdf_img,
                               const Vector2i cdf_res,
                               float near_distance,
                               const __half* __restrict__ training_images) {
    const uint32_t i = threadIdx.x + blockIdx.x * blockDim.x;
    if (i >= n_rays) return;

    uint32_t img = image_idx(i, n_rays, n_rays_total, n_training_images, cdf_img);

    rng.advance(i * N_MAX_RANDOM_SAMPLES_PER_RAY());
    Vector2f xy = nerf_random_image_pos_training(
        rng, resolution, snap_to_pixel_centers, cdf_x_cond_y, cdf_y, cdf_res, img);

    // Negative values indicate masked-away regions
    if ((float)training_images[pixel_idx(xy, resolution, img) * 4] < 0.0f) {
        return;
    }

    float max_level =
        max_level_rand_training
            ? (random_val(rng) * 2.0f)
            : 1.0f;  // Multiply by 2 to ensure 50% of training is at max level

    float motionblur_time = random_val(rng);

    const Vector2f focal_length = metadata[img].focal_length;
    const Vector2f principal_point = metadata[img].principal_point;
    const Vector3f light_dir_warped = warp_direction(metadata[img].light_dir);
    const CameraDistortion camera_distortion = metadata[img].camera_distortion;

    const Matrix<float, 3, 4> xform = get_xform_given_rolling_shutter(
        training_xforms[img], metadata[img].rolling_shutter, xy, motionblur_time);

    Ray ray;
    if (rays_in) {
        // Rays have been explicitly supplied. Read them.
        ray = rays_in[pixel_idx(xy, resolution, img)];

        /* DEBUG - compare the stored rays to the computed ones
        const Matrix<float, 3, 4> xform =
        get_xform_given_rolling_shutter(training_xforms[img],
<<<<<<< HEAD
        metadata[img].rolling_shutter, xy, 0.f); Ray ray2; ray2.o =
        xform.col(3); ray2.d = f_theta_distortion(xy, principal_point,
        camera_distortion); ray2.d = (xform.block<3, 3>(0, 0) *
        ray2.d).normalized(); if (i==1000) { printf("\n%d uv %0.3f,%0.3f pixel
        %0.2f,%0.2f transform from [%0.5f %0.5f %0.5f] to [%0.5f %0.5f %0.5f]\n"
                " origin    [%0.5f %0.5f %0.5f] vs [%0.5f %0.5f %0.5f]\n"
                " direction [%0.5f %0.5f %0.5f] vs [%0.5f %0.5f %0.5f]\n"
            , img,xy.x(), xy.y(), xy.x()*resolution.x(), xy.y()*resolution.y(),
=======
        metadata[img].rolling_shutter, xy, 0.f); Ray ray2; ray2.o = xform.col(3); ray2.d
        = f_theta_distortion(xy, principal_point, camera_distortion); ray2.d =
        (xform.block<3, 3>(0, 0) * ray2.d).normalized(); if (i==1000) { printf("\n%d uv
        %0.3f,%0.3f pixel %0.2f,%0.2f transform from [%0.5f %0.5f %0.5f] to [%0.5f %0.5f
        %0.5f]\n" " origin    [%0.5f %0.5f %0.5f] vs [%0.5f %0.5f %0.5f]\n" " direction
        [%0.5f %0.5f %0.5f] vs [%0.5f %0.5f %0.5f]\n" , img,xy.x(), xy.y(),
        xy.x()*resolution.x(), xy.y()*resolution.y(),
>>>>>>> 688c629c
                training_xforms[img].start.col(3).x(),training_xforms[img].start.col(3).y(),training_xforms[img].start.col(3).z(),
                training_xforms[img].end.col(3).x(),training_xforms[img].end.col(3).y(),training_xforms[img].end.col(3).z(),
                ray.o.x(),ray.o.y(),ray.o.z(),
                ray2.o.x(),ray2.o.y(),ray2.o.z(),
                ray.d.x(),ray.d.y(),ray.d.z(),
                ray2.d.x(),ray2.d.y(),ray2.d.z());
        }
        */
    } else {
        // Rays need to be inferred from the camera matrix
        ray.o = xform.col(3);
        if (camera_distortion.mode == ECameraDistortionMode::FTheta) {
            ray.d = f_theta_undistortion(
                xy, principal_point, camera_distortion, {0.f, 0.f, 1.f});
        } else {
            ray.d = {
                (xy.x() - principal_point.x()) * resolution.x() / focal_length.x(),
                (xy.y() - principal_point.y()) * resolution.y() / focal_length.y(),
                1.0f,
            };
            if (camera_distortion.mode == ECameraDistortionMode::Iterative) {
                iterative_camera_undistortion(
                    camera_distortion.params, &ray.d.x(), &ray.d.y());
            }
        }
        if (distortion_data) {
            ray.d.head<2>() +=
                read_image<2>(distortion_data, distortion_resolution, xy);
        }

        ray.d = (xform.block<3, 3>(0, 0) * ray.d).normalized();
    }

    Vector2f tminmax = aabb.ray_intersect(ray.o, ray.d);
    float cone_angle =
        calc_cone_angle(ray.d.dot(xform.col(2)), focal_length, cone_angle_constant);

<<<<<<< HEAD
    // The near distance prevents learning of camera-specific fudge right in
    // front of the camera
=======
    // The near distance prevents learning of camera-specific fudge right in front of
    // the camera
>>>>>>> 688c629c
    tminmax.x() = fmaxf(tminmax.x(), near_distance);

    float startt = tminmax.x();
    startt += calc_dt(startt, cone_angle) * random_val(rng);
    Vector3f idir = ray.d.cwiseInverse();

    // first pass to compute an accurate number of steps
    uint32_t j = 0;
    float t = startt;
    Vector3f pos;

    while (aabb.contains(pos = ray.o + t * ray.d) && j < NERF_STEPS()) {
        float dt = calc_dt(t, cone_angle);
        uint32_t mip = mip_from_dt(dt, pos);
        if (density_grid_occupied_at(pos, density_grid, mip)) {
            ++j;
            t += dt;
        } else {
            uint32_t res = NERF_GRIDSIZE() >> mip;
            t = advance_to_next_voxel(t, cone_angle, pos, ray.d, idir, res);
        }
    }
    if (j == 0 && !train_envmap) {
        return;
    }
    uint32_t numsteps = j;
    uint32_t base =
        atomicAdd(numsteps_counter, numsteps);  // first entry in the array is a counter
    if (base + numsteps > max_samples) {
        return;
    }

    coords_out += base;

    uint32_t ray_idx = atomicAdd(ray_counter, 1);

    ray_indices_out[ray_idx] = i;
    rays_out[ray_idx] = ray;
    numsteps_out[ray_idx * 2 + 0] = numsteps;
    numsteps_out[ray_idx * 2 + 1] = base;

    Vector3f warped_dir = warp_direction(ray.d);
    t = startt;
    j = 0;
    while (aabb.contains(pos = ray.o + t * ray.d) && j < numsteps) {
        float dt = calc_dt(t, cone_angle);
        uint32_t mip = mip_from_dt(dt, pos);
        if (density_grid_occupied_at(pos, density_grid, mip)) {
            coords_out(j)->set_with_optional_light_dir(warp_position(pos, aabb),
                                                       warped_dir,
                                                       warp_dt(dt),
                                                       light_dir_warped,
                                                       coords_out.stride_in_bytes);
            ++j;
            t += dt;
        } else {
            uint32_t res = NERF_GRIDSIZE() >> mip;
            t = advance_to_next_voxel(t, cone_angle, pos, ray.d, idir, res);
        }
    }
    if (max_level_rand_training) {
        max_level_ptr += base;
        for (j = 0; j < numsteps; ++j) {
            max_level_ptr[j] = max_level;
        }
    }
}

__device__ LossAndGradient
loss_and_gradient(const Vector3f& target,
                  const Vector3f& prediction,
                  ELossType loss_type) {
    switch (loss_type) {
        case ELossType::RelativeL2:
            return relative_l2_loss(target, prediction);
            break;
        case ELossType::L1:
            return l1_loss(target, prediction);
            break;
        case ELossType::Mape:
            return mape_loss(target, prediction);
            break;
        case ELossType::Smape:
            return smape_loss(target, prediction);
            break;
<<<<<<< HEAD
        // Note: we divide the huber loss by a factor of 5 such that its L2
        // region near zero matches with the L2 loss and error numbers become
        // more comparable. This allows reading off dB numbers of ~converged
        // models and treating them as approximate PSNR to compare with other
        // NeRF methods. Self-normalizing optimizers such as Adam are agnostic
        // to such constant factors; optimization is therefore unaffected.
=======
        // Note: we divide the huber loss by a factor of 5 such that its L2 region near
        // zero matches with the L2 loss and error numbers become more comparable. This
        // allows reading off dB numbers of ~converged models and treating them as
        // approximate PSNR to compare with other NeRF methods. Self-normalizing
        // optimizers such as Adam are agnostic to such constant factors; optimization
        // is therefore unaffected.
>>>>>>> 688c629c
        case ELossType::Huber:
            return huber_loss(target, prediction, 0.1f) / 5.0f;
            break;
        case ELossType::LogL1:
            return log_l1_loss(target, prediction);
            break;
        default:
        case ELossType::L2:
            return l2_loss(target, prediction);
            break;
    }
}

inline __device__ Array3f
composit_and_lerp(Vector2f pos,
                  const Vector2i& resolution,
                  uint32_t img,
                  const __half* training_images,
                  const Array3f& background_color,
                  const Array3f& exposure_scale = Array3f::Ones()) {
    pos = (pos.cwiseProduct(resolution.cast<float>()) - Vector2f::Constant(0.5f))
              .cwiseMax(0.0f)
              .cwiseMin(resolution.cast<float>() - Vector2f::Constant(1.0f + 1e-4f));

    const Vector2i pos_int = pos.cast<int>();
    const Vector2f weight = pos - pos_int.cast<float>();

    const Vector2i idx =
        pos_int.cwiseMin(resolution - Vector2i::Constant(2)).cwiseMax(0);

    auto read_val = [&](const Vector2i& p) {
        __half val[4];
        *(uint64_t*)&val[0] =
            ((uint64_t*)training_images)[pixel_idx(p, resolution, img)];
        return Array3f{val[0], val[1], val[2]} * exposure_scale +
               background_color * (1.0f - (float)val[3]);
    };

    return ((1 - weight.x()) * (1 - weight.y()) * read_val({idx.x(), idx.y()}) +
            (weight.x()) * (1 - weight.y()) * read_val({idx.x() + 1, idx.y()}) +
            (1 - weight.x()) * (weight.y()) * read_val({idx.x(), idx.y() + 1}) +
            (weight.x()) * (weight.y()) * read_val({idx.x() + 1, idx.y() + 1}));
}

inline __device__ Array3f
composit(Vector2f pos,
         const Vector2i& resolution,
         uint32_t img,
         const __half* training_images,
         const Array3f& background_color,
         const Array3f& exposure_scale = Array3f::Ones()) {
    auto read_val = [&](const Vector2i& p) {
        __half val[4];
        *(uint64_t*)&val[0] =
            ((uint64_t*)training_images)[pixel_idx(p, resolution, img)];
        return Array3f{val[0], val[1], val[2]} * exposure_scale +
               background_color * (1.0f - (float)val[3]);
    };

    return read_val(image_pos(pos, resolution));
}

inline __device__ Array4f
read_rgba(Vector2f pos,
          const Vector2i& resolution,
          uint32_t img,
          const __half* training_images) {
    auto read_val = [&](const Vector2i& p) {
        __half val[4];
        *(uint64_t*)&val[0] =
            ((uint64_t*)training_images)[pixel_idx(p, resolution, img)];
        return Array4f{val[0], val[1], val[2], val[3]};
    };

    return read_val(image_pos(pos, resolution));
}

__global__ void
compute_loss_kernel_train_nerf(const uint32_t n_rays,
                               BoundingBox aabb,
                               const uint32_t n_rays_total,
                               default_rng_t rng,
                               const uint32_t max_samples_compacted,
                               const uint32_t* __restrict__ rays_counter,
                               float loss_scale,
                               int padded_output_width,
                               const float* __restrict__ envmap_data,
                               float* __restrict__ envmap_gradient,
                               const Vector2i envmap_resolution,
                               ELossType envmap_loss_type,
                               Array3f background_color,
                               EColorSpace color_space,
                               bool train_with_random_bg_color,
                               bool train_in_linear_colors,
                               const __half* __restrict__ training_images,
                               const uint32_t n_training_images,
                               Vector2i resolution,
                               const tcnn::network_precision_t* network_output,
                               uint32_t* __restrict__ numsteps_counter,
                               const uint32_t* __restrict__ ray_indices_in,
                               const Ray* __restrict__ rays_in,
                               uint32_t* __restrict__ numsteps_in,
                               PitchedPtr<const NerfCoordinate> coords_in,
                               PitchedPtr<NerfCoordinate> coords_out,
                               tcnn::network_precision_t* dloss_doutput,
                               ELossType loss_type,
                               float* __restrict__ loss_output,
                               bool max_level_rand_training,
                               float* __restrict__ max_level_compacted_ptr,
                               ENerfActivation rgb_activation,
                               ENerfActivation density_activation,
                               bool snap_to_pixel_centers,
                               float* __restrict__ error_map,
                               const float* __restrict__ cdf_x_cond_y,
                               const float* __restrict__ cdf_y,
                               const float* __restrict__ cdf_img,
                               const Vector2i error_map_res,
                               const Vector2i error_map_cdf_res,
                               const float* __restrict__ sharpness_data,
                               Eigen::Vector2i sharpness_resolution,
                               float* __restrict__ sharpness_grid,
                               float* __restrict__ density_grid,
                               const float* __restrict__ mean_density_ptr,
                               const Eigen::Array3f* __restrict__ exposure,
                               Eigen::Array3f* __restrict__ exposure_gradient) {
    const uint32_t i = threadIdx.x + blockIdx.x * blockDim.x;
    if (i >= *rays_counter) {
        return;
    }

    // grab the number of samples for this ray, and the first sample
    uint32_t numsteps = numsteps_in[i * 2 + 0];
    uint32_t base = numsteps_in[i * 2 + 1];

    coords_in += base;
    network_output += base * padded_output_width;

    float T = 1.f;

    float EPSILON = 1e-4f;

    Array3f rgb_ray = Array3f::Zero();
    Vector3f hitpoint = Vector3f::Zero();

    uint32_t compacted_numsteps = 0;
    for (; compacted_numsteps < numsteps; ++compacted_numsteps) {
        if (T < EPSILON) {
            break;
        }

        const tcnn::vector_t<tcnn::network_precision_t, 4> local_network_output =
            *(tcnn::vector_t<tcnn::network_precision_t, 4>*)network_output;
        const Array3f rgb = network_to_rgb(local_network_output, rgb_activation);
        const Vector3f pos = unwarp_position(coords_in.ptr->pos.p, aabb);
        const float dt = unwarp_dt(coords_in.ptr->dt);

        float density =
            network_to_density(float(local_network_output[3]), density_activation);

        const float alpha = 1.f - __expf(-density * dt);
        const float weight = alpha * T;
        rgb_ray += weight * rgb;
        hitpoint += weight * pos;
        T *= (1.f - alpha);

        network_output += padded_output_width;
        coords_in += 1;
    }
    hitpoint /= (1.0f - T);

    // Must be same seed as above to obtain the same
    // background color.
    uint32_t ray_idx = ray_indices_in[i];
    rng.advance(ray_idx * N_MAX_RANDOM_SAMPLES_PER_RAY());

    float img_pdf = 1.0f;
    uint32_t img =
        image_idx(ray_idx, n_rays, n_rays_total, n_training_images, cdf_img, &img_pdf);

    float xy_pdf = 1.0f;
    Vector2f xy = nerf_random_image_pos_training(rng,
                                                 resolution,
                                                 snap_to_pixel_centers,
                                                 cdf_x_cond_y,
                                                 cdf_y,
                                                 error_map_cdf_res,
                                                 img,
                                                 &xy_pdf);
    float max_level =
        max_level_rand_training
            ? (random_val(rng) * 2.0f)
            : 1.0f;  // Multiply by 2 to ensure 50% of training is at max level

    if (train_with_random_bg_color) {
        background_color = random_val_3d(rng);
    }
    Array3f pre_envmap_background_color = background_color =
        srgb_to_linear(background_color);

    // Composit background behind envmap
    Array4f envmap_value;
    Vector3f dir;
    if (envmap_data) {
        dir = rays_in[i].d;
        envmap_value = read_envmap(envmap_data, envmap_resolution, dir);
        background_color =
            envmap_value.head<3>() + background_color * (1.0f - envmap_value.w());
    }

    Array3f exposure_scale = (0.6931471805599453f * exposure[img]).exp();
<<<<<<< HEAD
    // Array3f rgbtarget = composit_and_lerp(xy, resolution, img,
    // training_images, background_color, exposure_scale); Array3f rgbtarget =
    // composit(xy, resolution, img, training_images, background_color,
    // exposure_scale);
=======
    // Array3f rgbtarget = composit_and_lerp(xy, resolution, img, training_images,
    // background_color, exposure_scale); Array3f rgbtarget = composit(xy, resolution,
    // img, training_images, background_color, exposure_scale);
>>>>>>> 688c629c
    Array4f texsamp = read_rgba(xy, resolution, img, training_images);

    Array3f rgbtarget;
    if (train_in_linear_colors || color_space == EColorSpace::Linear) {
        rgbtarget = exposure_scale * texsamp.head<3>() +
                    (1.0f - texsamp.w()) * background_color;

        if (!train_in_linear_colors) {
            rgbtarget = linear_to_srgb(rgbtarget);
            background_color = linear_to_srgb(background_color);
        }
    } else if (color_space == EColorSpace::SRGB) {
        background_color = linear_to_srgb(background_color);
        if (texsamp.w() > 0) {
            rgbtarget =
                linear_to_srgb(exposure_scale * texsamp.head<3>() / texsamp.w()) *
                    texsamp.w() +
                (1.0f - texsamp.w()) * background_color;
        } else {
            rgbtarget = background_color;
        }
    }

    if (compacted_numsteps == numsteps) {
        // support arbitrary background colors
        rgb_ray += T * background_color;
    }

    // Step again, this time computing loss
    network_output -= padded_output_width * compacted_numsteps;  // rewind the pointer
    coords_in -= compacted_numsteps;

<<<<<<< HEAD
    uint32_t compacted_base =
        atomicAdd(numsteps_counter,
                  compacted_numsteps);  // first entry in the array is a counter
=======
    uint32_t compacted_base = atomicAdd(
        numsteps_counter, compacted_numsteps);  // first entry in the array is a counter
>>>>>>> 688c629c
    compacted_numsteps =
        min(max_samples_compacted - min(max_samples_compacted, compacted_base),
            compacted_numsteps);
    numsteps_in[i * 2 + 0] = compacted_numsteps;
    numsteps_in[i * 2 + 1] = compacted_base;
    if (compacted_numsteps == 0) {
        return;
    }

    max_level_compacted_ptr += compacted_base;
    coords_out += compacted_base;

    dloss_doutput += compacted_base * padded_output_width;

    LossAndGradient lg = loss_and_gradient(rgbtarget, rgb_ray, loss_type);
    lg.loss /= img_pdf * xy_pdf;

<<<<<<< HEAD
    // Note: dividing the gradient by the PDF would cause unbiased loss
    // estimates. Essentially: variance reduction, but otherwise the same
    // optimization. We _dont_ want that. If importance sampling is enabled, we
    // _do_ actually want to change the weighting of the loss function. So don't
    // divide. lg.gradient /= img_pdf * xy_pdf;
=======
    // Note: dividing the gradient by the PDF would cause unbiased loss estimates.
    // Essentially: variance reduction, but otherwise the same optimization.
    // We _dont_ want that. If importance sampling is enabled, we _do_ actually want
    // to change the weighting of the loss function. So don't divide.
    // lg.gradient /= img_pdf * xy_pdf;
>>>>>>> 688c629c

    float mean_loss = lg.loss.mean();
    if (loss_output) {
        loss_output[i] = mean_loss / (float)n_rays;
    }

    if (error_map) {
        const Vector2f pos =
            (xy.cwiseProduct(error_map_res.cast<float>()) - Vector2f::Constant(0.5f))
                .cwiseMax(0.0f)
                .cwiseMin(error_map_res.cast<float>() -
                          Vector2f::Constant(1.0f + 1e-4f));
        const Vector2i pos_int = pos.cast<int>();
        const Vector2f weight = pos - pos_int.cast<float>();

        Vector2i idx = pos_int.cwiseMin(resolution - Vector2i::Constant(2)).cwiseMax(0);

        auto deposit_val = [&](int x, int y, float val) {
            atomicAdd(
                &error_map[img * error_map_res.prod() + y * error_map_res.x() + x],
                val);
        };

        if (sharpness_data && aabb.contains(hitpoint)) {
            Vector2i sharpness_pos =
                xy.cwiseProduct(sharpness_resolution.cast<float>())
                    .cast<int>()
                    .cwiseMax(0)
                    .cwiseMin(sharpness_resolution - Vector2i::Constant(1));
            float sharp = sharpness_data[img * sharpness_resolution.prod() +
                                         sharpness_pos.y() * sharpness_resolution.x() +
                                         sharpness_pos.x()] +
                          1e-6f;

<<<<<<< HEAD
            // The maximum value of positive floats interpreted in uint format
            // is the same as the maximum value of the floats.
=======
            // The maximum value of positive floats interpreted in uint format is the
            // same as the maximum value of the floats.
>>>>>>> 688c629c
            float grid_sharp = __uint_as_float(
                atomicMax((uint32_t*)&cascaded_grid_at(
                              hitpoint, sharpness_grid, mip_from_pos(hitpoint)),
                          __float_as_uint(sharp)));
            grid_sharp = fmaxf(sharp, grid_sharp);  // atomicMax returns the old value,
                                                    // so compute the new one locally.

            mean_loss *= fmaxf(sharp / grid_sharp, 0.01f);
        }

        deposit_val(idx.x(), idx.y(), (1 - weight.x()) * (1 - weight.y()) * mean_loss);
        deposit_val(idx.x() + 1, idx.y(), weight.x() * (1 - weight.y()) * mean_loss);
        deposit_val(idx.x(), idx.y() + 1, (1 - weight.x()) * weight.y() * mean_loss);
        deposit_val(idx.x() + 1, idx.y() + 1, weight.x() * weight.y() * mean_loss);
    }

    loss_scale /= n_rays;

    const float output_l2_reg =
        rgb_activation == ENerfActivation::Exponential ? 1e-4f : 0.0f;
    const float output_l1_reg_density =
        *mean_density_ptr < NERF_MIN_OPTICAL_THICKNESS() ? 1e-4f : 0.0f;

    // now do it again computing gradients
    Array3f rgb_ray2 = {0.f, 0.f, 0.f};
    T = 1.f;
    for (uint32_t j = 0; j < compacted_numsteps; ++j) {
        if (max_level_rand_training) {
            max_level_compacted_ptr[j] = max_level;
        }
        // Compact network inputs
        NerfCoordinate* coord_out = coords_out(j);
        const NerfCoordinate* coord_in = coords_in(j);
        coord_out->copy_with_optional_light_dir(*coord_in, coords_out.stride_in_bytes);
        float dt = unwarp_dt(coord_in->dt);
        const tcnn::vector_t<tcnn::network_precision_t, 4> local_network_output =
            *(tcnn::vector_t<tcnn::network_precision_t, 4>*)network_output;
        const Array3f rgb = network_to_rgb(local_network_output, rgb_activation);
        const float density =
            network_to_density(float(local_network_output[3]), density_activation);
        const float alpha = 1.f - __expf(-density * dt);
        const float weight = alpha * T;
        rgb_ray2 += weight * rgb;
        T *= (1.f - alpha);

<<<<<<< HEAD
        // we know the suffix of this ray compared to where we are up to. note
        // the suffix depends on this step's alpha as suffix =
        // (1-alpha)*(somecolor), so dsuffix/dalpha = -somecolor =
        // -suffix/(1-alpha)
=======
        // we know the suffix of this ray compared to where we are up to. note the
        // suffix depends on this step's alpha as suffix = (1-alpha)*(somecolor), so
        // dsuffix/dalpha = -somecolor = -suffix/(1-alpha)
>>>>>>> 688c629c
        const Array3f suffix = rgb_ray - rgb_ray2;
        const Array3f dloss_by_drgb = weight * lg.gradient;

        tcnn::vector_t<tcnn::network_precision_t, 4> local_dL_doutput;

        // chain rule to go from dloss/drgb to dloss/dmlp_output
        local_dL_doutput[0] =
            loss_scale *
            (dloss_by_drgb.x() *
                 network_to_rgb_derivative(local_network_output[0], rgb_activation) +
             fmaxf(0.0f,
                   output_l2_reg *
<<<<<<< HEAD
                       (float)local_network_output[0]));  // Penalize way too
                                                          // large color values
=======
                       (float)local_network_output[0]));  // Penalize way too large
                                                          // color values
>>>>>>> 688c629c
        local_dL_doutput[1] =
            loss_scale *
            (dloss_by_drgb.y() *
                 network_to_rgb_derivative(local_network_output[1], rgb_activation) +
             fmaxf(0.0f, output_l2_reg * (float)local_network_output[1]));
        local_dL_doutput[2] =
            loss_scale *
            (dloss_by_drgb.z() *
                 network_to_rgb_derivative(local_network_output[2], rgb_activation) +
             fmaxf(0.0f, output_l2_reg * (float)local_network_output[2]));

        float density_derivative = network_to_density_derivative(
            float(local_network_output[3]), density_activation);
        float dloss_by_dmlp =
            density_derivative *
            (dt * lg.gradient.matrix().dot((T * rgb - suffix).matrix()));

<<<<<<< HEAD
        // static constexpr float mask_supervision_strength = 1.f; // we are
        // already 'leaking' mask information into the nerf via the random bg
        // colors; setting this to eg between 1 and  100 encourages density
        // towards 0 in such regions. dloss_by_dmlp += (texsamp.w()<0.001f) ?
        // mask_supervision_strength * weight : 0.f ;
=======
        // static constexpr float mask_supervision_strength = 1.f; // we are already
        // 'leaking' mask information into the nerf via the random bg colors; setting
        // this to eg between 1 and  100 encourages density towards 0 in such regions.
        // dloss_by_dmlp += (texsamp.w()<0.001f) ? mask_supervision_strength * weight :
        // 0.f ;
>>>>>>> 688c629c

        local_dL_doutput[3] =
            loss_scale * dloss_by_dmlp +
            (float(local_network_output[3]) < 0 ? -output_l1_reg_density : 0.0f);

        *(tcnn::vector_t<tcnn::network_precision_t, 4>*)dloss_doutput =
            local_dL_doutput;

        dloss_doutput += padded_output_width;
        network_output += padded_output_width;
    }

    if (exposure_gradient) {
        // Assume symmetric loss
        Array3f dloss_by_dgt = -lg.gradient / xy_pdf;

        if (!train_in_linear_colors) {
            dloss_by_dgt /= srgb_to_linear_derivative(rgbtarget);
        }

        // 2^exposure * log(2)
        Array3f dloss_by_dexposure =
            loss_scale * dloss_by_dgt * exposure_scale * 0.6931471805599453f;
        atomicAdd(&exposure_gradient[img].x(), dloss_by_dexposure.x());
        atomicAdd(&exposure_gradient[img].y(), dloss_by_dexposure.y());
        atomicAdd(&exposure_gradient[img].z(), dloss_by_dexposure.z());
    }

    if (compacted_numsteps == numsteps && envmap_gradient) {
        Array3f loss_gradient = lg.gradient;
        if (envmap_loss_type != loss_type) {
            loss_gradient =
                loss_and_gradient(rgbtarget, rgb_ray, envmap_loss_type).gradient;
        }

        Array3f dloss_by_dbackground = T * loss_gradient;
        if (!train_in_linear_colors) {
            dloss_by_dbackground /= srgb_to_linear_derivative(background_color);
        }

        tcnn::vector_t<tcnn::network_precision_t, 4> dL_denvmap;
        dL_denvmap[0] = loss_scale * dloss_by_dbackground.x();
        dL_denvmap[1] = loss_scale * dloss_by_dbackground.y();
        dL_denvmap[2] = loss_scale * dloss_by_dbackground.z();

        float dloss_by_denvmap_alpha =
            dloss_by_dbackground.matrix().dot(-pre_envmap_background_color.matrix());

        // dL_denvmap[3] = loss_scale * dloss_by_denvmap_alpha;
        dL_denvmap[3] = (tcnn::network_precision_t)0;

        deposit_envmap_gradient(dL_denvmap, envmap_gradient, envmap_resolution, dir);
    }
}

__global__ void
compute_cam_gradient_train_nerf(const uint32_t n_rays,
                                const uint32_t n_rays_total,
                                default_rng_t rng,
                                const BoundingBox aabb,
                                const uint32_t* __restrict__ rays_counter,
                                const TrainingXForm* training_xforms,
                                Vector2i resolution,
                                bool snap_to_pixel_centers,
                                Vector3f* cam_pos_gradient,
                                Vector3f* cam_rot_gradient,
                                const uint32_t n_training_images,
                                const uint32_t* __restrict__ ray_indices_in,
                                const Ray* __restrict__ rays_in,
                                uint32_t* __restrict__ numsteps_in,
                                PitchedPtr<NerfCoordinate> coords,
                                PitchedPtr<NerfCoordinate> coords_gradient,
                                float* __restrict__ distortion_gradient,
                                float* __restrict__ distortion_gradient_weight,
                                const Vector2i distortion_resolution,
                                Vector2f* cam_focal_length_gradient,
                                const float* __restrict__ cdf_x_cond_y,
                                const float* __restrict__ cdf_y,
                                const float* __restrict__ cdf_img,
                                const Vector2i error_map_res) {
    const uint32_t i = threadIdx.x + blockIdx.x * blockDim.x;
    if (i >= *rays_counter) {
        return;
    }

    // grab the number of samples for this ray, and the first sample
    uint32_t numsteps = numsteps_in[i * 2 + 0];
    if (numsteps == 0) {
        // The ray doesn't matter. So no gradient onto the camera
        return;
    }

    uint32_t base = numsteps_in[i * 2 + 1];
    coords += base;
    coords_gradient += base;

    // Must be same seed as above to obtain the same
    // background color.
    uint32_t ray_idx = ray_indices_in[i];
    uint32_t img = image_idx(ray_idx, n_rays, n_rays_total, n_training_images, cdf_img);

    const Matrix<float, 3, 4>& xform = training_xforms[img].start;

    Ray ray = rays_in[i];
    Ray ray_gradient = {Vector3f::Zero(), Vector3f::Zero()};

    // Compute ray gradient
    for (uint32_t j = 0; j < numsteps; ++j) {
        // pos = ray.o + t * ray.d;

        const Vector3f warped_pos = coords(j)->pos.p;
        const Vector3f pos_gradient = coords_gradient(j)->pos.p.cwiseProduct(
            warp_position_derivative(warped_pos, aabb));
        ray_gradient.o += pos_gradient;
        const Vector3f pos = unwarp_position(warped_pos, aabb);

<<<<<<< HEAD
        // Scaled by t to account for the fact that further-away objects'
        // position changes more rapidly as the direction changes.
=======
        // Scaled by t to account for the fact that further-away objects' position
        // changes more rapidly as the direction changes.
>>>>>>> 688c629c
        float t = (pos - ray.o).norm();
        const Vector3f dir_gradient = coords_gradient(j)->dir.d.cwiseProduct(
            warp_direction_derivative(coords(j)->dir.d));
        ray_gradient.d += pos_gradient * t + dir_gradient;
    }

    // Projection of the raydir gradient onto the plane normal to raydir,
    // because that's the only degree of motion that the raydir has.
    ray_gradient.d -= ray.d * ray_gradient.d.dot(ray.d);

    rng.advance(ray_idx * N_MAX_RANDOM_SAMPLES_PER_RAY());
    float xy_pdf = 1.0f;
    Vector2f xy = nerf_random_image_pos_training(rng,
                                                 resolution,
                                                 snap_to_pixel_centers,
                                                 cdf_x_cond_y,
                                                 cdf_y,
                                                 error_map_res,
                                                 img,
                                                 &xy_pdf);

    if (distortion_gradient) {
        // Rotate ray gradient to obtain image plane gradient.
<<<<<<< HEAD
        // This has the effect of projecting the (already projected) ray
        // gradient from the tangent plane of the sphere onto the image plane
        // (which is correct!).
        Vector3f image_plane_gradient =
            xform.block<3, 3>(0, 0).inverse() * ray_gradient.d;

        // Splat the resulting 2D image plane gradient into the distortion
        // params
=======
        // This has the effect of projecting the (already projected) ray gradient from
        // the tangent plane of the sphere onto the image plane (which is correct!).
        Vector3f image_plane_gradient =
            xform.block<3, 3>(0, 0).inverse() * ray_gradient.d;

        // Splat the resulting 2D image plane gradient into the distortion params
>>>>>>> 688c629c
        deposit_image_gradient<2>(image_plane_gradient.head<2>() / xy_pdf,
                                  distortion_gradient,
                                  distortion_gradient_weight,
                                  distortion_resolution,
                                  xy);
    }

    if (cam_pos_gradient) {
// Atomically reduce the ray gradient into the xform gradient
#pragma unroll
        for (uint32_t j = 0; j < 3; ++j) {
            atomicAdd(&cam_pos_gradient[img][j], ray_gradient.o[j] / xy_pdf);
        }
    }

    if (cam_rot_gradient) {
        // Rotation is averaged in log-space (i.e. by averaging angle-axes).
<<<<<<< HEAD
        // Due to our construction of ray_gradient.d, ray_gradient.d and ray.d
        // are orthogonal, leading to the angle_axis magnitude to equal the
        // magnitude of ray_gradient.d.
=======
        // Due to our construction of ray_gradient.d, ray_gradient.d and ray.d are
        // orthogonal, leading to the angle_axis magnitude to equal the magnitude
        // of ray_gradient.d.
>>>>>>> 688c629c
        Vector3f angle_axis = ray.d.cross(ray_gradient.d);

// Atomically reduce the ray gradient into the xform gradient
#pragma unroll
        for (uint32_t j = 0; j < 3; ++j) {
            atomicAdd(&cam_rot_gradient[img][j], angle_axis[j] / xy_pdf);
        }
    }
}

__global__ void
shade_kernel_nerf(const uint32_t n_elements,
                  Array4f* rgba,
                  NerfPayload* payloads,
                  ERenderMode render_mode,
                  bool train_in_linear_colors,
                  Array4f* frame_buffer) {
    const uint32_t i = threadIdx.x + blockIdx.x * blockDim.x;
    if (i >= n_elements) return;
    NerfPayload& payload = payloads[i];

    Array4f tmp = rgba[i];

    if (render_mode == ERenderMode::Normals) {
        Array3f n = tmp.head<3>().matrix().normalized().array();
        tmp.head<3>() = (0.5f * n + Array3f::Constant(0.5f)) * tmp.w();
    } else if (render_mode == ERenderMode::Cost) {
        float col = (float)payload.n_steps / 128;
        tmp = {col, col, col, 1.0f};
    }

    if (!train_in_linear_colors &&
        (render_mode == ERenderMode::Shade || render_mode == ERenderMode::Slice)) {
        // Accumulate in linear colors
        tmp.head<3>() = srgb_to_linear(tmp.head<3>());
    }

    frame_buffer[payload.idx] = tmp + frame_buffer[payload.idx] * (1.0f - tmp.w());
}

__global__ void
compact_kernel_nerf(const uint32_t n_elements,
                    Array4f* src_rgba,
                    NerfPayload* src_payloads,
                    Array4f* dst_rgba,
                    NerfPayload* dst_payloads,
                    Array4f* dst_final_rgba,
                    NerfPayload* dst_final_payloads,
                    uint32_t* counter,
                    uint32_t* finalCounter) {
    const uint32_t i = threadIdx.x + blockIdx.x * blockDim.x;
    if (i >= n_elements) return;

    NerfPayload& src_payload = src_payloads[i];

    if (src_payload.alive) {
        uint32_t idx = atomicAdd(counter, 1);
        dst_payloads[idx] = src_payload;
        dst_rgba[idx] = src_rgba[i];
    } else if (src_rgba[i].w() > 0.001f) {
        uint32_t idx = atomicAdd(finalCounter, 1);
        dst_final_payloads[idx] = src_payload;
        dst_final_rgba[idx] = src_rgba[i];
    }
}

__global__ void
init_rays_with_payload_kernel_nerf(uint32_t spp,
                                   NerfPayload* __restrict__ payloads,
                                   Vector2i resolution,
                                   Vector2f focal_length,
                                   Matrix<float, 3, 4> camera_matrix0,
                                   Matrix<float, 3, 4> camera_matrix1,
                                   Vector4f rolling_shutter,
                                   Vector2f screen_center,
                                   bool snap_to_pixel_centers,
                                   BoundingBox aabb,
                                   float plane_z,
                                   float dof,
                                   CameraDistortion camera_distortion,
                                   const float* __restrict__ envmap_data,
                                   const Vector2i envmap_resolution,
                                   Array4f* __restrict__ framebuffer,
                                   const float* __restrict__ distortion_data,
                                   const Vector2i distortion_resolution,
                                   ERenderMode render_mode) {
    uint32_t x = threadIdx.x + blockDim.x * blockIdx.x;
    uint32_t y = threadIdx.y + blockDim.y * blockIdx.y;

    if (x >= resolution.x() || y >= resolution.y()) {
        return;
    }

    uint32_t idx = x + resolution.x() * y;

    if (plane_z < 0) {
        dof = 0.0;
    }

<<<<<<< HEAD
    // TODO: pixel_to_ray also immediately computes u,v for the pixel, so this
    // is somewhat redundant
=======
    // TODO: pixel_to_ray also immediately computes u,v for the pixel, so this is
    // somewhat redundant
>>>>>>> 688c629c
    float u = (x + 0.5f) * (1.f / resolution.x());
    float v = (y + 0.5f) * (1.f / resolution.y());
    float ray_time = rolling_shutter.x() + rolling_shutter.y() * u +
                     rolling_shutter.z() * v +
                     rolling_shutter.w() * ld_random_val(spp, idx * 72239731);
    Ray ray =
        pixel_to_ray(spp,
                     {x, y},
                     resolution,
                     focal_length,
                     camera_matrix0 * ray_time + camera_matrix1 * (1.f - ray_time),
                     screen_center,
                     snap_to_pixel_centers,
                     plane_z,
                     dof,
                     camera_distortion,
                     distortion_data,
                     distortion_resolution);

    if (plane_z < 0) {
        float n = ray.d.norm();
        NerfPayload& payload = payloads[idx];
        payload.origin = ray.o;
        payload.dir = (1.0f / n) * ray.d;
        payload.t = -plane_z * n;
        payload.idx = idx;
        payload.n_steps = 0;
        payload.alive = false;
        return;
    }

    ray.d = ray.d.normalized();

    if (envmap_data) {
        framebuffer[idx] = read_envmap(envmap_data, envmap_resolution, ray.d);
    }

    float t =
        fmaxf(aabb.ray_intersect(ray.o, ray.d).x(), NERF_RENDERING_NEAR_DISTANCE()) +
        1e-6f;

    NerfPayload& payload = payloads[idx];
    if (!aabb.contains(ray.o + ray.d * t)) {
        payload.origin = ray.o;
        payload.alive = false;
        return;
    }

    if (render_mode == ERenderMode::Distortion) {
        if (distortion_data) {
            framebuffer[idx].head<2>() =
                read_image<2>(distortion_data,
                              distortion_resolution,
                              Vector2f((float)x + 0.5f, (float)y + 0.5f)
                                  .cwiseQuotient(resolution.cast<float>())) *
                    50.0f +
                Vector2f::Constant(0.5f);
        } else {
            framebuffer[idx].head<2>() = Vector2f{0.5f, 0.5f};
        }
        framebuffer[idx].tail<2>() = Vector2f{0.5f, 1.0f};
        payload.origin = ray.o + ray.d * 10000.0f;
        payload.alive = false;
        return;
    }

    payload.origin = ray.o;
    payload.dir = ray.d;
    payload.t = t;
    payload.idx = idx;
    payload.n_steps = 0;
    payload.alive = true;
}

static constexpr float MIN_PDF = 0.01f;

__global__ void
construct_cdf_2d(uint32_t n_images,
                 uint32_t height,
                 uint32_t width,
                 const float* __restrict__ data,
                 float* __restrict__ cdf_x_cond_y,
                 float* __restrict__ cdf_y) {
    const uint32_t y = threadIdx.x + blockIdx.x * blockDim.x;
    const uint32_t img = threadIdx.y + blockIdx.y * blockDim.y;
    if (y >= height || img >= n_images) return;

    const uint32_t offset_xy = img * height * width + y * width;
    data += offset_xy;
    cdf_x_cond_y += offset_xy;

    float cum = 0;
    for (uint32_t x = 0; x < width; ++x) {
        cum += data[x] + 1e-10f;
        cdf_x_cond_y[x] = cum;
    }

    cdf_y[img * height + y] = cum;
    float norm = __frcp_rn(cum);

    for (uint32_t x = 0; x < width; ++x) {
        cdf_x_cond_y[x] = (1.0f - MIN_PDF) * cdf_x_cond_y[x] * norm +
                          MIN_PDF * (float)(x + 1) / (float)width;
    }
}

__global__ void
construct_cdf_1d(uint32_t n_images,
                 uint32_t height,
                 float* __restrict__ cdf_y,
                 float* __restrict__ cdf_img) {
    const uint32_t img = threadIdx.x + blockIdx.x * blockDim.x;
    if (img >= n_images) return;

    cdf_y += img * height;

    float cum = 0;
    for (uint32_t y = 0; y < height; ++y) {
        cum += cdf_y[y];
        cdf_y[y] = cum;
    }

    cdf_img[img] = cum;

    float norm = __frcp_rn(cum);
    for (uint32_t y = 0; y < height; ++y) {
        cdf_y[y] = (1.0f - MIN_PDF) * cdf_y[y] * norm +
                   MIN_PDF * (float)(y + 1) / (float)height;
    }
}

__global__ void
safe_divide(const uint32_t num_elements,
            float* __restrict__ inout,
            const float* __restrict__ divisor) {
    const uint32_t i = threadIdx.x + blockIdx.x * blockDim.x;
    if (i >= num_elements) return;

    float local_divisor = divisor[i];
    inout[i] = local_divisor > 0.0f ? (inout[i] / local_divisor) : 0.0f;
}

void
Testbed::NerfTracer::init_rays_from_camera(uint32_t spp,
                                           uint32_t padded_output_width,
                                           uint32_t n_extra_dims,
                                           const Vector2i& resolution,
                                           const Vector2f& focal_length,
                                           const Matrix<float, 3, 4>& camera_matrix0,
                                           const Matrix<float, 3, 4>& camera_matrix1,
                                           const Vector4f& rolling_shutter,
                                           Vector2f screen_center,
                                           bool snap_to_pixel_centers,
                                           const BoundingBox& render_aabb,
                                           float plane_z,
                                           float dof,
                                           const CameraDistortion& camera_distortion,
                                           const float* envmap_data,
                                           const Vector2i& envmap_resolution,
                                           const float* distortion_data,
                                           const Vector2i& distortion_resolution,
                                           Eigen::Array4f* frame_buffer,
                                           uint8_t* grid,
                                           int show_accel,
                                           float cone_angle_constant,
                                           ERenderMode render_mode,
                                           cudaStream_t stream) {
<<<<<<< HEAD
    // Make sure we have enough memory reserved to render at the requested
    // resolution
=======
    // Make sure we have enough memory reserved to render at the requested resolution
>>>>>>> 688c629c
    size_t n_pixels = (size_t)resolution.x() * resolution.y();
    enlarge(n_pixels, padded_output_width, n_extra_dims, stream);

    const dim3 threads = {16, 8, 1};
    const dim3 blocks = {div_round_up((uint32_t)resolution.x(), threads.x),
                         div_round_up((uint32_t)resolution.y(), threads.y),
                         1};
    init_rays_with_payload_kernel_nerf<<<blocks, threads, 0, stream>>>(
        spp,
        m_rays[0].payload,
        resolution,
        focal_length,
        camera_matrix0,
        camera_matrix1,
        rolling_shutter,
        screen_center,
        snap_to_pixel_centers,
        render_aabb,
        plane_z,
        dof,
        camera_distortion,
        envmap_data,
        envmap_resolution,
        frame_buffer,
        distortion_data,
        distortion_resolution,
        render_mode);

    m_n_rays_initialized = resolution.x() * resolution.y();

    CUDA_CHECK_THROW(cudaMemsetAsync(
        m_rays[0].rgba, 0, m_n_rays_initialized * sizeof(Array4f), stream));

    linear_kernel(advance_pos_nerf,
                  0,
                  stream,
                  m_n_rays_initialized,
                  render_aabb,
                  camera_matrix1.col(2),
                  focal_length,
                  spp,
                  m_rays[0].payload,
                  grid,
                  (show_accel >= 0) ? show_accel : 0,
                  cone_angle_constant);
}

uint32_t
Testbed::NerfTracer::trace(NerfNetwork<network_precision_t>& network,
                           const BoundingBox& render_aabb,
                           const BoundingBox& train_aabb,
                           const uint32_t n_training_images,
                           const TrainingXForm* training_xforms,
                           const Vector2f& focal_length,
                           float cone_angle_constant,
                           const uint8_t* grid,
                           ERenderMode render_mode,
                           const Eigen::Matrix<float, 3, 4>& camera_matrix,
                           float depth_scale,
                           int visualized_layer,
                           int visualized_dim,
                           ENerfActivation rgb_activation,
                           ENerfActivation density_activation,
                           int show_accel,
                           float min_alpha,
                           const Eigen::Vector3f& light_dir,
                           cudaStream_t stream) {
    if (m_n_rays_initialized == 0) {
        return 0;
    }

    CUDA_CHECK_THROW(
        cudaMemsetAsync(m_hit_counter.data(), 0, sizeof(uint32_t), stream));

    uint32_t n_alive = m_n_rays_initialized;
    // m_n_rays_initialized = 0;

    uint32_t i = 1;
    uint32_t double_buffer_index = 0;
    while (i < MARCH_ITER) {
        RaysNerfSoa& rays_current = m_rays[(double_buffer_index + 1) % 2];
        RaysNerfSoa& rays_tmp = m_rays[double_buffer_index % 2];
        ++double_buffer_index;

        // Compact rays that did not diverge yet
        {
            CUDA_CHECK_THROW(
                cudaMemsetAsync(m_alive_counter.data(), 0, sizeof(uint32_t), stream));
            linear_kernel(compact_kernel_nerf,
                          0,
                          stream,
                          n_alive,
                          rays_tmp.rgba,
                          rays_tmp.payload,
                          rays_current.rgba,
                          rays_current.payload,
                          m_rays_hit.rgba,
                          m_rays_hit.payload,
                          m_alive_counter.data(),
                          m_hit_counter.data());
            CUDA_CHECK_THROW(cudaMemcpyAsync(&n_alive,
                                             m_alive_counter.data(),
                                             sizeof(uint32_t),
                                             cudaMemcpyDeviceToHost,
                                             stream));
            CUDA_CHECK_THROW(cudaStreamSynchronize(stream));
        }

        if (n_alive == 0) {
            break;
        }

        uint32_t n_steps_between_compaction =
            tcnn::clamp(m_n_rays_initialized / n_alive,
                        (uint32_t)MIN_STEPS_INBETWEEN_COMPACTION,
                        (uint32_t)MAX_STEPS_INBETWEEN_COMPACTION);

        uint32_t extra_stride = network.n_extra_dims() * sizeof(float);
        PitchedPtr<NerfCoordinate> input_data(
            (NerfCoordinate*)m_network_input, 1, 0, extra_stride);
        linear_kernel(generate_next_nerf_network_inputs,
                      0,
                      stream,
                      n_alive,
                      render_aabb,
                      train_aabb,
                      focal_length,
                      camera_matrix.col(2),
                      rays_current.payload,
                      input_data,
                      n_steps_between_compaction,
                      grid,
                      (show_accel >= 0) ? show_accel : 0,
                      cone_angle_constant,
                      light_dir);
        uint32_t n_elements = next_multiple(n_alive * n_steps_between_compaction,
                                            tcnn::batch_size_granularity);
        GPUMatrix<float> positions_matrix(
            (float*)m_network_input,
            (sizeof(NerfCoordinate) + extra_stride) / sizeof(float),
            n_elements);
        GPUMatrix<network_precision_t, RM> rgbsigma_matrix(
            (network_precision_t*)m_network_output,
            network.padded_output_width(),
            n_elements);
        network.inference_mixed_precision(stream, positions_matrix, rgbsigma_matrix);

        if (render_mode == ERenderMode::Normals) {
            network.input_gradient(stream, 3, positions_matrix, positions_matrix);
        } else if (render_mode == ERenderMode::EncodingVis) {
            network.visualize_activation(stream,
                                         visualized_layer,
                                         visualized_dim,
                                         positions_matrix,
                                         positions_matrix);
        }

        linear_kernel(composite_kernel_nerf,
                      0,
                      stream,
                      n_alive,
                      n_elements,
                      i,
                      train_aabb,
                      n_training_images,
                      training_xforms,
                      camera_matrix,
                      focal_length,
                      depth_scale,
                      rays_current.rgba,
                      rays_current.payload,
                      input_data,
                      m_network_output,
                      network.padded_output_width(),
                      n_steps_between_compaction,
                      render_mode,
                      grid,
                      rgb_activation,
                      density_activation,
                      show_accel,
                      min_alpha);

        i += n_steps_between_compaction;
    }

    uint32_t n_hit;
    CUDA_CHECK_THROW(cudaMemcpyAsync(&n_hit,
                                     m_hit_counter.data(),
                                     sizeof(uint32_t),
                                     cudaMemcpyDeviceToHost,
                                     stream));
    CUDA_CHECK_THROW(cudaStreamSynchronize(stream));
    return n_hit;
}

void
Testbed::NerfTracer::enlarge(size_t n_elements,
                             uint32_t padded_output_width,
                             uint32_t n_extra_dims,
                             cudaStream_t stream) {
    n_elements = next_multiple(n_elements, size_t(tcnn::batch_size_granularity));
    size_t num_floats = sizeof(NerfCoordinate) / 4 + n_extra_dims;
    auto scratch = allocate_workspace_and_distribute<Array4f,
                                                     NerfPayload,  // m_rays[0]
                                                     Array4f,
                                                     NerfPayload,  // m_rays[1]
                                                     Array4f,
                                                     NerfPayload,  // m_rays_hit

                                                     network_precision_t,
                                                     float>(
        stream,
        &m_scratch_alloc,
        n_elements,
        n_elements,
        n_elements,
        n_elements,
        n_elements,
        n_elements,
        n_elements * MAX_STEPS_INBETWEEN_COMPACTION * padded_output_width,
        n_elements * MAX_STEPS_INBETWEEN_COMPACTION * num_floats);

    m_rays[0].set(std::get<0>(scratch), std::get<1>(scratch), n_elements);
    m_rays[1].set(std::get<2>(scratch), std::get<3>(scratch), n_elements);
    m_rays_hit.set(std::get<4>(scratch), std::get<5>(scratch), n_elements);

    m_network_output = std::get<6>(scratch);
    m_network_input = std::get<7>(scratch);
}

void
Testbed::render_nerf(CudaRenderBuffer& render_buffer,
                     const Vector2i& max_res,
                     const Vector2f& focal_length,
                     const Matrix<float, 3, 4>& camera_matrix0,
                     const Matrix<float, 3, 4>& camera_matrix1,
                     const Vector4f& rolling_shutter,
                     const Vector2f& screen_center,
                     cudaStream_t stream) {
    float plane_z = m_slice_plane_z + m_scale;
    if (m_render_mode == ERenderMode::Slice) {
        plane_z = -plane_z;
    }

    ERenderMode render_mode =
        m_visualized_dimension > -1 ? ERenderMode::EncodingVis : m_render_mode;

    ScopeGuard tmp_memory_guard{[&]() { m_nerf.tracer.clear(); }};

    m_nerf.tracer.init_rays_from_camera(
        render_buffer.spp(),
        m_network->padded_output_width(),
        m_nerf_network->n_extra_dims(),
        render_buffer.resolution(),
        focal_length,
        camera_matrix0,
        camera_matrix1,
        rolling_shutter,
        screen_center,
        m_snap_to_pixel_centers,
        m_render_aabb,
        plane_z,
        m_dof,
        m_nerf.render_with_camera_distortion ? m_nerf.render_distortion
                                             : CameraDistortion{},
        m_envmap.envmap->params_inference(),
        m_envmap.resolution,
        m_nerf.render_with_camera_distortion ? m_distortion.map->params_inference()
                                             : nullptr,
        m_distortion.resolution,
        render_buffer.frame_buffer(),
        m_nerf.density_grid_bitfield.data(),
        m_nerf.show_accel,
        m_nerf.cone_angle_constant,
        render_mode,
        stream);

    uint32_t n_hit;
    if (m_render_mode == ERenderMode::Slice) {
        n_hit = m_nerf.tracer.n_rays_initialized();
    } else {
        float depth_scale = 1.f / m_nerf.training.dataset.scale;
        n_hit = m_nerf.tracer.trace(*m_nerf_network,
                                    m_render_aabb,
                                    m_aabb,
                                    m_nerf.training.n_images_for_training,
                                    m_nerf.training.transforms.data(),
                                    focal_length,
                                    m_nerf.cone_angle_constant,
                                    m_nerf.density_grid_bitfield.data(),
                                    render_mode,
                                    camera_matrix1,
                                    depth_scale,
                                    m_visualized_layer,
                                    m_visualized_dimension,
                                    m_nerf.rgb_activation,
                                    m_nerf.density_activation,
                                    m_nerf.show_accel,
                                    m_nerf.rendering_min_alpha,
                                    m_nerf.light_dir.normalized(),
                                    stream);
    }
    RaysNerfSoa& rays_hit = m_render_mode == ERenderMode::Slice
                                ? m_nerf.tracer.rays_init()
                                : m_nerf.tracer.rays_hit();

    if (m_render_mode == ERenderMode::Slice) {
        // Store colors in the normal buffer
        uint32_t n_elements = next_multiple(n_hit, tcnn::batch_size_granularity);
        const uint32_t floats_per_coord =
            sizeof(NerfCoordinate) / sizeof(float) + m_nerf_network->n_extra_dims();
        const uint32_t extra_stride =
            m_nerf_network->n_extra_dims() *
            sizeof(float);  // extra stride on top of base NerfCoordinate struct

        m_nerf.vis_input.enlarge(n_elements * floats_per_coord);
        m_nerf.vis_rgba.enlarge(n_elements);
        linear_kernel(generate_nerf_network_inputs_at_current_position,
                      0,
                      stream,
                      n_hit,
                      m_aabb,
                      rays_hit.payload,
                      PitchedPtr<NerfCoordinate>(
                          (NerfCoordinate*)m_nerf.vis_input.data(), 1, 0, extra_stride),
                      m_nerf.light_dir.normalized());

        GPUMatrix<float> positions_matrix(
            (float*)m_nerf.vis_input.data(), floats_per_coord, n_elements);
        GPUMatrix<float> rgbsigma_matrix((float*)m_nerf.vis_rgba.data(), 4, n_elements);

        if (m_visualized_dimension == -1) {
            m_network->inference(stream, positions_matrix, rgbsigma_matrix);
            linear_kernel(compute_nerf_density,
                          0,
                          stream,
                          n_hit,
                          m_nerf.vis_rgba.data(),
                          m_nerf.rgb_activation,
                          m_nerf.density_activation);
        } else {
            m_network->visualize_activation(stream,
                                            m_visualized_layer,
                                            m_visualized_dimension,
                                            positions_matrix,
                                            rgbsigma_matrix);
        }

        linear_kernel(shade_kernel_nerf,
                      0,
                      stream,
                      n_hit,
                      m_nerf.vis_rgba.data(),
                      rays_hit.payload,
                      m_render_mode,
                      m_nerf.training.linear_colors,
                      render_buffer.frame_buffer());
        return;
    }

    linear_kernel(shade_kernel_nerf,
                  0,
                  stream,
                  n_hit,
                  rays_hit.rgba,
                  rays_hit.payload,
                  m_render_mode,
                  m_nerf.training.linear_colors,
                  render_buffer.frame_buffer());

    if (render_mode == ERenderMode::Cost) {
        std::vector<NerfPayload> payloads_final_cpu(n_hit);
        CUDA_CHECK_THROW(cudaMemcpyAsync(payloads_final_cpu.data(),
                                         rays_hit.payload,
                                         n_hit * sizeof(NerfPayload),
                                         cudaMemcpyDeviceToHost,
                                         stream));
        CUDA_CHECK_THROW(cudaStreamSynchronize(stream));

        size_t total_n_steps = 0;
        for (uint32_t i = 0; i < n_hit; ++i) {
            total_n_steps += payloads_final_cpu[i].n_steps;
        }
        tlog::info() << "Total steps per hit= " << total_n_steps << "/" << n_hit
                     << " = " << ((float)total_n_steps / (float)n_hit);
    }
}

void
Testbed::Nerf::Training::set_camera_intrinsics(int frame_idx,
                                               float fx,
                                               float fy,
                                               float cx,
                                               float cy,
                                               float k1,
                                               float k2,
                                               float p1,
                                               float p2) {
    if (frame_idx < 0 || frame_idx >= dataset.n_images) {
        return;
    }
    if (fx <= 0.f) fx = fy;
    if (fy <= 0.f) fy = fx;
    if (cx < 0.f)
        cx = -cx;
    else
        cx = cx / image_resolution.x();
    if (cy < 0.f)
        cy = -cy;
    else
        cy = cy / image_resolution.y();
    ECameraDistortionMode mode = (k1 || k2 || p1 || p2)
                                     ? ECameraDistortionMode::Iterative
                                     : ECameraDistortionMode::None;
    dataset.metadata[frame_idx] = {
        {mode, k1, k2, p1, p2}, {cx, cy}, {fx, fy}, Eigen::Vector4f::Zero()};
    update_metadata(frame_idx, frame_idx + 1);
}

void
Testbed::Nerf::Training::set_camera_extrinsics(
    int frame_idx, const Eigen::Matrix<float, 3, 4>& camera_to_world) {
    if (frame_idx < 0 || frame_idx >= dataset.n_images) {
        return;
    }

    dataset.xforms[frame_idx].start = dataset.xforms[frame_idx].end =
        dataset.nerf_matrix_to_ngp(camera_to_world);
    cam_rot_offset[frame_idx].reset_state();
    cam_pos_offset[frame_idx].reset_state();
    cam_exposure[frame_idx].reset_state();
    update_transforms(frame_idx, frame_idx + 1);
}

void
Testbed::Nerf::Training::reset_camera_extrinsics() {
    for (auto&& opt : cam_rot_offset) {
        opt.reset_state();
    }

    for (auto&& opt : cam_pos_offset) {
        opt.reset_state();
    }

    for (auto&& opt : cam_exposure) {
        opt.reset_state();
    }
}

Eigen::Matrix<float, 3, 4>
Testbed::Nerf::Training::get_camera_extrinsics(int frame_idx) {
    if (frame_idx < 0 || frame_idx >= dataset.n_images) {
        return Eigen::Matrix<float, 3, 4>::Identity();
    }
    return dataset.ngp_matrix_to_nerf(transforms[frame_idx].start);
}

void
Testbed::Nerf::Training::update_metadata(int first, int last) {
    if (last < 0) {
        last = dataset.n_images;
    }

    if (last > dataset.n_images) {
        last = dataset.n_images;
    }

    int n = last - first;
    if (n <= 0) {
        return;
    }

    std::vector<TrainingImageMetadata> updated_metadata;
    updated_metadata.reserve(n);
    for (uint32_t i = 0; i < n; ++i) {
        updated_metadata.push_back(dataset.metadata[i + first]);
        updated_metadata.back().focal_length += cam_focal_length_offset.variable();
    }

    metadata_gpu.enlarge(last);
    CUDA_CHECK_THROW(cudaMemcpy(metadata_gpu.data() + first,
                                updated_metadata.data(),
                                n * sizeof(TrainingImageMetadata),
                                cudaMemcpyHostToDevice));
}

void
Testbed::Nerf::Training::update_transforms(int first, int last) {
    if (last < 0) {
        last = dataset.n_images;
    }

    if (last > dataset.n_images) {
        last = dataset.n_images;
    }

    int n = last - first;
    if (n <= 0) {
        return;
    }

    if (transforms.size() < last) {
        transforms.resize(last);
    }

    for (uint32_t i = 0; i < n; ++i) {
        auto xform = dataset.xforms[i + first];
        Vector3f rot = cam_rot_offset[i + first].variable();
        float angle = rot.norm();
        rot /= angle;

        if (angle > 0) {
            xform.start.block<3, 3>(0, 0) =
                AngleAxisf(angle, rot) * xform.start.block<3, 3>(0, 0);
            xform.end.block<3, 3>(0, 0) =
                AngleAxisf(angle, rot) * xform.end.block<3, 3>(0, 0);
        }

        xform.start.col(3) += cam_pos_offset[i + first].variable();
        xform.end.col(3) += cam_pos_offset[i + first].variable();
        transforms[i + first] = xform;
    }

    transforms_gpu.enlarge(last);
    CUDA_CHECK_THROW(cudaMemcpy(transforms_gpu.data() + first,
                                transforms.data() + first,
                                n * sizeof(TrainingXForm),
                                cudaMemcpyHostToDevice));
}

void
Testbed::create_empty_nerf_dataset(size_t n_images,
                                   Eigen::Vector2i image_resolution,
                                   int aabb_scale,
                                   bool is_hdr) {
    m_nerf.training.dataset =
        ngp::create_empty_nerf_dataset(n_images, image_resolution, aabb_scale, is_hdr);
    load_nerf();
    m_nerf.training.n_images_for_training = 0;
    m_training_data_available = true;
}

void
Testbed::load_nerf() {
    if (!m_data_path.empty()) {
        std::vector<fs::path> json_paths;
        if (m_data_path.is_directory()) {
            for (const auto& path : fs::directory{m_data_path}) {
                if (path.is_file() &&
                    equals_case_insensitive(path.extension(), "json")) {
                    json_paths.emplace_back(path);
                }
            }
        } else if (equals_case_insensitive(m_data_path.extension(), "msgpack")) {
            load_snapshot(m_data_path.str());
            set_train(false);
            return;
        } else if (equals_case_insensitive(m_data_path.extension(), "json")) {
            json_paths.emplace_back(m_data_path);
        } else {
            throw std::runtime_error{
<<<<<<< HEAD
                "NeRF data path must either be a json file or a directory "
                "containing json files."};
=======
                "NeRF data path must either be a json file or a directory containing "
                "json files."};
>>>>>>> 688c629c
        }

        m_nerf.training.dataset = ngp::load_nerf(json_paths, m_nerf.sharpen);
    }

    m_nerf.rgb_activation = m_nerf.training.dataset.is_hdr
                                ? ENerfActivation::Exponential
                                : ENerfActivation::Logistic;

    m_nerf.training.image_resolution = m_nerf.training.dataset.image_resolution;
    m_nerf.training.n_images_for_training = (int)m_nerf.training.dataset.n_images;

    m_nerf.training.update_metadata();

    m_nerf.training.cam_pos_gradient.resize(m_nerf.training.dataset.n_images,
                                            Vector3f::Zero());
    m_nerf.training.cam_pos_gradient_gpu.resize_and_copy_from_host(
        m_nerf.training.cam_pos_gradient);

    m_nerf.training.cam_pos_offset.resize(m_nerf.training.dataset.n_images,
                                          AdamOptimizer<Vector3f>(1e-4f));
    m_nerf.training.cam_rot_offset.resize(m_nerf.training.dataset.n_images,
                                          RotationAdamOptimizer(1e-4f));
    m_nerf.training.cam_focal_length_offset = AdamOptimizer<Vector2f>(1e-5f);

    m_nerf.training.cam_rot_gradient.resize(m_nerf.training.dataset.n_images,
                                            Vector3f::Zero());
    m_nerf.training.cam_rot_gradient_gpu.resize_and_copy_from_host(
        m_nerf.training.cam_rot_gradient);

    m_nerf.training.cam_exposure_gradient.resize(m_nerf.training.dataset.n_images,
                                                 Array3f::Zero());
    m_nerf.training.cam_exposure_gpu.resize_and_copy_from_host(
        m_nerf.training.cam_exposure_gradient);
    m_nerf.training.cam_exposure_gradient_gpu.resize_and_copy_from_host(
        m_nerf.training.cam_exposure_gradient);

    m_nerf.training.cam_focal_length_gradient = Vector2f::Zero();
    m_nerf.training.cam_focal_length_gradient_gpu.resize_and_copy_from_host(
        &m_nerf.training.cam_focal_length_gradient, 1);

    if (m_nerf.training.dataset.rays_data.data()) {
        m_nerf.training.near_distance = 0.0f;
        // m_nerf.training.optimize_exposure = true;
    }

<<<<<<< HEAD
    // Uncomment the following line to see how the network learns distortion
    // from scratch rather than starting from the distortion that's described by
    // the training data. m_nerf.training.dataset.camera_distortion = {};

    // Perturbation of the training cameras -- for debugging the online
    // extrinsics learning code
=======
    // Uncomment the following line to see how the network learns distortion from
    // scratch rather than starting from the distortion that's described by the training
    // data. m_nerf.training.dataset.camera_distortion = {};

    // Perturbation of the training cameras -- for debugging the online extrinsics
    // learning code
>>>>>>> 688c629c
    float perturb_amount = 0.0f;
    if (perturb_amount > 0.f) {
        for (uint32_t i = 0; i < m_nerf.training.dataset.n_images; ++i) {
            Vector3f rot = random_val_3d(m_rng) * perturb_amount;
            float angle = rot.norm();
            rot /= angle;
            auto trans = random_val_3d(m_rng);
            m_nerf.training.dataset.xforms[i].start.block<3, 3>(0, 0) =
                AngleAxisf(angle, rot).matrix() *
                m_nerf.training.dataset.xforms[i].start.block<3, 3>(0, 0);
            m_nerf.training.dataset.xforms[i].start.col(3) += trans * perturb_amount;
            m_nerf.training.dataset.xforms[i].end.block<3, 3>(0, 0) =
                AngleAxisf(angle, rot).matrix() *
                m_nerf.training.dataset.xforms[i].end.block<3, 3>(0, 0);
            m_nerf.training.dataset.xforms[i].end.col(3) += trans * perturb_amount;
        }
    }

    m_nerf.training.update_transforms();

    if (!m_nerf.training.dataset.metadata.empty()) {
        m_nerf.render_distortion =
            m_nerf.training.dataset.metadata[0].camera_distortion;
        m_screen_center = Eigen::Vector2f::Constant(1.f) -
                          m_nerf.training.dataset.metadata[0].principal_point;
    }

    if (!is_pot(m_nerf.training.dataset.aabb_scale)) {
        throw std::runtime_error{
            std::string{"NeRF dataset's `aabb_scale` must be a power of two, but is "} +
            std::to_string(m_nerf.training.dataset.aabb_scale)};
    }

    int max_aabb_scale = 1 << (NERF_CASCADES() - 1);
    if (m_nerf.training.dataset.aabb_scale > max_aabb_scale) {
<<<<<<< HEAD
        throw std::runtime_error{
            std::string{"NeRF dataset must have `aabb_scale <= "} +
            std::to_string(max_aabb_scale) + "`, but is " +
            std::to_string(m_nerf.training.dataset.aabb_scale) +
            ". You can increase this limit by factors of 2 by incrementing "
            "`NERF_CASCADES()` and re-compiling."};
=======
        throw std::runtime_error{std::string{"NeRF dataset must have `aabb_scale <= "} +
                                 std::to_string(max_aabb_scale) + "`, but is " +
                                 std::to_string(m_nerf.training.dataset.aabb_scale) +
                                 ". You can increase this limit by factors of 2 by "
                                 "incrementing `NERF_CASCADES()` and re-compiling."};
>>>>>>> 688c629c
    }

    m_aabb = BoundingBox{Vector3f::Constant(0.5f), Vector3f::Constant(0.5f)};
    m_aabb.inflate(0.5f * std::min(1 << (NERF_CASCADES() - 1),
                                   m_nerf.training.dataset.aabb_scale));
    m_raw_aabb = m_aabb;
    m_render_aabb = m_aabb;
    if (!m_nerf.training.dataset.render_aabb.is_empty()) {
        m_render_aabb = m_nerf.training.dataset.render_aabb.intersection(m_aabb);
    }

    m_nerf.max_cascade = 0;
    while ((1 << m_nerf.max_cascade) < m_nerf.training.dataset.aabb_scale) {
        ++m_nerf.max_cascade;
    }

    // Perform fixed-size stepping in unit-cube scenes (like original NeRF) and
    // exponential stepping in larger scenes.
    m_nerf.cone_angle_constant =
        m_nerf.training.dataset.aabb_scale <= 1 ? 0.0f : (1.0f / 256.0f);

    m_up_dir = m_nerf.training.dataset.up;
}

void
Testbed::update_density_grid_nerf(float decay,
                                  uint32_t n_uniform_density_grid_samples,
                                  uint32_t n_nonuniform_density_grid_samples,
                                  cudaStream_t stream) {
    const uint32_t n_elements =
        NERF_GRIDSIZE() * NERF_GRIDSIZE() * NERF_GRIDSIZE() * NERF_CASCADES();

    m_nerf.density_grid.enlarge(n_elements);

    const uint32_t n_density_grid_samples =
        n_uniform_density_grid_samples + n_nonuniform_density_grid_samples;

    const uint32_t padded_output_width = m_nerf_network->padded_density_output_width();

    GPUMemoryArena::Allocation alloc;
    auto scratch = allocate_workspace_and_distribute<
        NerfPosition,  // positions at which the NN will be queried for density
                       // evaluation
        uint32_t,      // indices of corresponding density grid cells
<<<<<<< HEAD
        float,         // the resulting densities `density_grid_tmp` to be merged with
                       // the running estimate of the grid
        network_precision_t  // output of the MLP before being converted to
                             // densities.
=======
        float,  // the resulting densities `density_grid_tmp` to be merged with the
                // running estimate of the grid
        network_precision_t  // output of the MLP before being converted to densities.
>>>>>>> 688c629c
        >(stream,
          &alloc,
          n_density_grid_samples,
          n_elements,
          n_elements,
          n_density_grid_samples * padded_output_width);

    NerfPosition* density_grid_positions = std::get<0>(scratch);
    uint32_t* density_grid_indices = std::get<1>(scratch);
    float* density_grid_tmp = std::get<2>(scratch);
    network_precision_t* mlp_out = std::get<3>(scratch);

<<<<<<< HEAD
    if ((m_training_step == 0) || (m_nerf.training.n_images_for_training !=
                                   m_nerf.training.n_images_for_training_prev)) {
=======
    if (m_training_step == 0 || m_nerf.training.n_images_for_training !=
                                    m_nerf.training.n_images_for_training_prev) {
>>>>>>> 688c629c
        m_nerf.training.n_images_for_training_prev =
            m_nerf.training.n_images_for_training;
        if (m_training_step == 0) {
            m_nerf.density_grid_ema_step = 0;
        }
<<<<<<< HEAD
        // Only cull away empty regions where no camera is looking when the
        // cameras are actually meaningful.
=======
        // Only cull away empty regions where no camera is looking when the cameras are
        // actually meaningful.
>>>>>>> 688c629c
        if (!m_nerf.training.dataset.rays_data.data()) {
            linear_kernel(mark_untrained_density_grid,
                          0,
                          stream,
                          n_elements,
                          m_nerf.density_grid.data(),
                          m_nerf.training.n_images_for_training,
                          m_nerf.training.metadata_gpu.data(),
                          m_nerf.training.transforms_gpu.data(),
                          m_nerf.training.image_resolution,
                          m_training_step == 0);
        } else {
            CUDA_CHECK_THROW(cudaMemsetAsync(
                m_nerf.density_grid.data(), 0, sizeof(float) * n_elements, stream));
        }
    }

    uint32_t n_steps = 1;
    for (uint32_t i = 0; i < n_steps; ++i) {
        CUDA_CHECK_THROW(
            cudaMemsetAsync(density_grid_tmp, 0, sizeof(float) * n_elements, stream));

        linear_kernel(generate_grid_samples_nerf_nonuniform,
                      0,
                      stream,
                      n_uniform_density_grid_samples,
                      m_rng,
                      m_nerf.density_grid_ema_step,
                      m_aabb,
                      m_nerf.density_grid.data(),
                      density_grid_positions,
                      density_grid_indices,
                      m_nerf.max_cascade + 1,
                      -0.01f);
        m_rng.advance();

        linear_kernel(generate_grid_samples_nerf_nonuniform,
                      0,
                      stream,
                      n_nonuniform_density_grid_samples,
                      m_rng,
                      m_nerf.density_grid_ema_step,
                      m_aabb,
                      m_nerf.density_grid.data(),
                      density_grid_positions + n_uniform_density_grid_samples,
                      density_grid_indices + n_uniform_density_grid_samples,
                      m_nerf.max_cascade + 1,
                      NERF_MIN_OPTICAL_THICKNESS());
        m_rng.advance();

        GPUMatrix<network_precision_t, RM> density_matrix(
            mlp_out, padded_output_width, n_density_grid_samples);
        GPUMatrix<float> density_grid_position_matrix(
            (float*)density_grid_positions,
            sizeof(NerfPosition) / sizeof(float),
            n_density_grid_samples);
        m_nerf_network->density(
            stream, density_grid_position_matrix, density_matrix, false);

        linear_kernel(splat_grid_samples_nerf_max_nearest_neighbor,
                      0,
                      stream,
                      n_density_grid_samples,
                      density_grid_indices,
                      mlp_out,
                      density_grid_tmp,
                      m_nerf.rgb_activation,
                      m_nerf.density_activation);
        linear_kernel(ema_grid_samples_nerf,
                      0,
                      stream,
                      n_elements,
                      decay,
                      m_nerf.density_grid_ema_step,
                      m_nerf.density_grid.data(),
                      density_grid_tmp);

        ++m_nerf.density_grid_ema_step;
    }

    update_density_grid_mean_and_bitfield(stream);
}

void
Testbed::update_density_grid_mean_and_bitfield(cudaStream_t stream) {
    const uint32_t n_elements = NERF_GRIDSIZE() * NERF_GRIDSIZE() * NERF_GRIDSIZE();

    size_t size_including_mips = grid_mip_offset(NERF_CASCADES()) / 8;
    m_nerf.density_grid_bitfield.enlarge(size_including_mips);
    m_nerf.density_grid_mean.enlarge(reduce_sum_workspace_size(n_elements));

    CUDA_CHECK_THROW(
        cudaMemsetAsync(m_nerf.density_grid_mean.data(), 0, sizeof(float), stream));
    reduce_sum(
        m_nerf.density_grid.data(),
        [n_elements] __device__(float val) { return fmaxf(val, 0.f) / (n_elements); },
        m_nerf.density_grid_mean.data(),
        n_elements,
        stream);

    linear_kernel(grid_to_bitfield,
                  0,
                  stream,
                  n_elements / 8 * NERF_CASCADES(),
                  m_nerf.density_grid.data(),
                  m_nerf.density_grid_bitfield.data(),
                  m_nerf.density_grid_mean.data());

    for (uint32_t level = 1; level < NERF_CASCADES(); ++level) {
        linear_kernel(bitfield_max_pool,
                      0,
                      stream,
                      n_elements / 64,
                      m_nerf.get_density_grid_bitfield_mip(level - 1),
                      m_nerf.get_density_grid_bitfield_mip(level));
    }
}

void
Testbed::Nerf::Training::Counters::prepare_for_training_steps(uint32_t n_training_steps,
                                                              cudaStream_t stream) {
    numsteps_counter.enlarge(n_training_steps);
    numsteps_counter_compacted.enlarge(n_training_steps);
    loss.enlarge(rays_per_batch * n_training_steps);
    CUDA_CHECK_THROW(cudaMemsetAsync(numsteps_counter.data(),
                                     0,
                                     sizeof(uint32_t) * n_training_steps,
                                     stream));  // clear the counter in the first slot
    CUDA_CHECK_THROW(cudaMemsetAsync(numsteps_counter_compacted.data(),
                                     0,
                                     sizeof(uint32_t) * n_training_steps,
                                     stream));  // clear the counter in the first slot
    CUDA_CHECK_THROW(cudaMemsetAsync(
        loss.data(), 0, sizeof(float) * rays_per_batch * n_training_steps, stream));
}

float
Testbed::Nerf::Training::Counters::update_after_training(uint32_t target_batch_size,
                                                         uint32_t n_training_steps,
                                                         cudaStream_t stream) {
    std::vector<uint32_t> counter_cpu(n_training_steps);
    std::vector<uint32_t> compacted_counter_cpu(n_training_steps);
    numsteps_counter.copy_to_host(counter_cpu, n_training_steps);
    numsteps_counter_compacted.copy_to_host(compacted_counter_cpu, n_training_steps);
    measured_batch_size = 0;
    measured_batch_size_before_compaction = 0;

    for (uint32_t i = 0; i < n_training_steps; ++i) {
        if (counter_cpu[i] == 0 || compacted_counter_cpu[i] == 0) {
            return -1.f;
        }

        measured_batch_size_before_compaction += counter_cpu[i];
        measured_batch_size += compacted_counter_cpu[i];
    }

    measured_batch_size_before_compaction /= n_training_steps;
    measured_batch_size /= n_training_steps;

    float loss_scalar =
        reduce_sum(loss.data(), rays_per_batch * n_training_steps, stream) /
        (float)(n_training_steps);
    loss_scalar *= (float)measured_batch_size / (float)target_batch_size;

    rays_per_batch = (uint32_t)((float)rays_per_batch * (float)target_batch_size /
                                (float)measured_batch_size);
    rays_per_batch =
        std::min(next_multiple(rays_per_batch, tcnn::batch_size_granularity), 1u << 18);

    return loss_scalar;
}

void
Testbed::train_nerf(uint32_t target_batch_size,
                    uint32_t n_training_steps,
                    cudaStream_t stream) {
    if (m_nerf.training.include_sharpness_in_error) {
        size_t n_cells =
            NERF_GRIDSIZE() * NERF_GRIDSIZE() * NERF_GRIDSIZE() * NERF_CASCADES();
        if (m_nerf.training.sharpness_grid.size() < n_cells) {
            m_nerf.training.sharpness_grid.enlarge(NERF_GRIDSIZE() * NERF_GRIDSIZE() *
                                                   NERF_GRIDSIZE() * NERF_CASCADES());
            CUDA_CHECK_THROW(cudaMemsetAsync(m_nerf.training.sharpness_grid.data(),
                                             0,
                                             m_nerf.training.sharpness_grid.get_bytes(),
                                             stream));
        }

        if (m_training_step == 0) {
            CUDA_CHECK_THROW(cudaMemsetAsync(m_nerf.training.sharpness_grid.data(),
                                             0,
                                             m_nerf.training.sharpness_grid.get_bytes(),
                                             stream));
        } else {
            linear_kernel(decay_sharpness_grid_nerf,
                          0,
                          stream,
                          m_nerf.training.sharpness_grid.size(),
                          0.95f,
                          m_nerf.training.sharpness_grid.data());
        }
    }
    m_nerf.training.counters_rgb.prepare_for_training_steps(n_training_steps, stream);

    if (m_nerf.training.n_steps_since_cam_update == 0) {
        CUDA_CHECK_THROW(
            cudaMemsetAsync(m_nerf.training.cam_pos_gradient_gpu.data(),
                            0,
                            m_nerf.training.cam_pos_gradient_gpu.get_bytes(),
                            stream));
        CUDA_CHECK_THROW(
            cudaMemsetAsync(m_nerf.training.cam_rot_gradient_gpu.data(),
                            0,
                            m_nerf.training.cam_rot_gradient_gpu.get_bytes(),
                            stream));
        CUDA_CHECK_THROW(
            cudaMemsetAsync(m_nerf.training.cam_exposure_gradient_gpu.data(),
                            0,
                            m_nerf.training.cam_exposure_gradient_gpu.get_bytes(),
                            stream));
        CUDA_CHECK_THROW(cudaMemsetAsync(m_distortion.map->gradients(),
                                         0,
                                         sizeof(float) * m_distortion.map->n_params(),
                                         stream));
        CUDA_CHECK_THROW(cudaMemsetAsync(m_distortion.map->gradient_weights(),
                                         0,
                                         sizeof(float) * m_distortion.map->n_params(),
                                         stream));
        CUDA_CHECK_THROW(
            cudaMemsetAsync(m_nerf.training.cam_focal_length_gradient_gpu.data(),
                            0,
                            m_nerf.training.cam_focal_length_gradient_gpu.get_bytes(),
                            stream));
    }

    if (m_nerf.training.n_steps_since_error_map_update == 0) {
        uint32_t n_samples_per_image =
            (m_nerf.training.n_steps_between_error_map_updates *
             m_nerf.training.counters_rgb.rays_per_batch) /
            m_nerf.training.dataset.n_images;
        m_nerf.training.error_map.resolution =
            Vector2i::Constant(
                (int)(std::sqrt(std::sqrt((float)n_samples_per_image)) * 3.5f))
                .cwiseMin(m_nerf.training.image_resolution);
        m_nerf.training.error_map.data.resize(
            m_nerf.training.error_map.resolution.prod() *
            m_nerf.training.dataset.n_images);
        CUDA_CHECK_THROW(cudaMemsetAsync(m_nerf.training.error_map.data.data(),
                                         0,
                                         m_nerf.training.error_map.data.get_bytes(),
                                         stream));
    }

    float* envmap_gradient =
        m_nerf.training.train_envmap ? m_envmap.envmap->gradients() : nullptr;
    if (envmap_gradient) {
        CUDA_CHECK_THROW(cudaMemsetAsync(
            envmap_gradient, 0, sizeof(float) * m_envmap.envmap->n_params(), stream));
    }

    for (uint32_t i = 0; i < n_training_steps; ++i) {
        train_nerf_step(
            target_batch_size,
            m_nerf.training.counters_rgb.rays_per_batch,
            m_nerf.training.counters_rgb.numsteps_counter.data() + i,
            m_nerf.training.counters_rgb.numsteps_counter_compacted.data() + i,
            m_nerf.training.counters_rgb.loss.data() +
                i * m_nerf.training.counters_rgb.rays_per_batch,
            m_training_stream);

        m_trainer->optimizer_step(stream, LOSS_SCALE);

        ++m_training_step;
    }

    if (envmap_gradient) {
        m_envmap.trainer->optimizer_step(stream, LOSS_SCALE * (float)n_training_steps);
    }
    m_loss_scalar = m_nerf.training.counters_rgb.update_after_training(
        target_batch_size, n_training_steps, stream);
    if (m_loss_scalar < 0.f) {
        m_loss_scalar = 0.f;
        tlog::warning() << "Nerf training generated 0 samples. Aborting training.";
        m_train = false;
    }

    update_loss_graph();

    // Compute CDFs from the error map
    m_nerf.training.n_steps_since_error_map_update += n_training_steps;
    // This is low-overhead enough to warrant always being on.
    // It makes for useful visualizations of the training error.
    bool accumulate_error = true;
<<<<<<< HEAD
    if (accumulate_error && (m_nerf.training.n_steps_since_error_map_update >=
                             m_nerf.training.n_steps_between_error_map_updates)) {
=======
    if (accumulate_error && m_nerf.training.n_steps_since_error_map_update >=
                                m_nerf.training.n_steps_between_error_map_updates) {
>>>>>>> 688c629c
        m_nerf.training.error_map.cdf_resolution = m_nerf.training.error_map.resolution;
        m_nerf.training.error_map.cdf_x_cond_y.resize(
            m_nerf.training.error_map.cdf_resolution.prod() *
            m_nerf.training.dataset.n_images);
        m_nerf.training.error_map.cdf_y.resize(
            m_nerf.training.error_map.cdf_resolution.y() *
            m_nerf.training.dataset.n_images);
        m_nerf.training.error_map.cdf_img.resize(m_nerf.training.dataset.n_images);

        CUDA_CHECK_THROW(
            cudaMemsetAsync(m_nerf.training.error_map.cdf_x_cond_y.data(),
                            0,
                            m_nerf.training.error_map.cdf_x_cond_y.get_bytes(),
                            stream));
        CUDA_CHECK_THROW(cudaMemsetAsync(m_nerf.training.error_map.cdf_y.data(),
                                         0,
                                         m_nerf.training.error_map.cdf_y.get_bytes(),
                                         stream));
        CUDA_CHECK_THROW(cudaMemsetAsync(m_nerf.training.error_map.cdf_img.data(),
                                         0,
                                         m_nerf.training.error_map.cdf_img.get_bytes(),
                                         stream));

        const dim3 threads = {16, 8, 1};
        const dim3 blocks = {
            div_round_up((uint32_t)m_nerf.training.error_map.cdf_resolution.y(),
                         threads.x),
            div_round_up((uint32_t)m_nerf.training.dataset.n_images, threads.y),
            1};
        construct_cdf_2d<<<blocks, threads, 0, stream>>>(
            m_nerf.training.dataset.n_images,
            m_nerf.training.error_map.cdf_resolution.y(),
            m_nerf.training.error_map.cdf_resolution.x(),
            m_nerf.training.error_map.data.data(),
            m_nerf.training.error_map.cdf_x_cond_y.data(),
            m_nerf.training.error_map.cdf_y.data());
        linear_kernel(construct_cdf_1d,
                      0,
                      stream,
                      m_nerf.training.dataset.n_images,
                      m_nerf.training.error_map.cdf_resolution.y(),
                      m_nerf.training.error_map.cdf_y.data(),
                      m_nerf.training.error_map.cdf_img.data());

        // Compute image CDF on the CPU. It's single-threaded anyway. No use
        // parallelizing.
        m_nerf.training.error_map.pmf_img_cpu.resize(
            m_nerf.training.error_map.cdf_img.size());
        m_nerf.training.error_map.cdf_img.copy_to_host(
            m_nerf.training.error_map.pmf_img_cpu);
        std::vector<float> cdf_img_cpu =
            m_nerf.training.error_map
                .pmf_img_cpu;  // Copy unnormalized PDF into CDF buffer
        float cum = 0;
        for (float& f : cdf_img_cpu) {
            cum += f;
            f = cum;
        }
        float norm = 1.0f / cum;
        for (size_t i = 0; i < cdf_img_cpu.size(); ++i) {
            constexpr float MIN_PMF = 0.1f;
            m_nerf.training.error_map.pmf_img_cpu[i] =
                (1.0f - MIN_PMF) * m_nerf.training.error_map.pmf_img_cpu[i] * norm +
                MIN_PMF / (float)m_nerf.training.dataset.n_images;
            cdf_img_cpu[i] =
                (1.0f - MIN_PMF) * cdf_img_cpu[i] * norm +
                MIN_PMF * (float)(i + 1) / (float)m_nerf.training.dataset.n_images;
        }
        m_nerf.training.error_map.cdf_img.copy_from_host(cdf_img_cpu);

        // Reset counters and decrease update rate.
        m_nerf.training.n_steps_since_error_map_update = 0;
        m_nerf.training.n_rays_since_error_map_update = 0;
        m_nerf.training.error_map.is_cdf_valid = true;

        m_nerf.training.n_steps_between_error_map_updates =
            (uint32_t)(m_nerf.training.n_steps_between_error_map_updates * 1.5f);
    }

    // Get extrinsics gradients
    m_nerf.training.n_steps_since_cam_update += n_training_steps;

    bool train_camera =
        m_nerf.training.optimize_extrinsics || m_nerf.training.optimize_distortion ||
        m_nerf.training.optimize_focal_length || m_nerf.training.optimize_exposure;
    if (train_camera && m_nerf.training.n_steps_since_cam_update >=
                            m_nerf.training.n_steps_between_cam_updates) {
        float per_camera_loss_scale =
            (float)m_nerf.training.n_images_for_training / LOSS_SCALE /
            (float)m_nerf.training.n_steps_between_cam_updates;

        if (m_nerf.training.optimize_extrinsics) {
            CUDA_CHECK_THROW(
                cudaMemcpyAsync(m_nerf.training.cam_pos_gradient.data(),
                                m_nerf.training.cam_pos_gradient_gpu.data(),
                                m_nerf.training.cam_pos_gradient_gpu.get_bytes(),
                                cudaMemcpyDeviceToHost,
                                stream));
            CUDA_CHECK_THROW(
                cudaMemcpyAsync(m_nerf.training.cam_rot_gradient.data(),
                                m_nerf.training.cam_rot_gradient_gpu.data(),
                                m_nerf.training.cam_rot_gradient_gpu.get_bytes(),
                                cudaMemcpyDeviceToHost,
                                stream));

            CUDA_CHECK_THROW(cudaStreamSynchronize(stream));

            // Optimization step
            for (uint32_t i = 0; i < m_nerf.training.n_images_for_training; ++i) {
                Vector3f pos_gradient =
                    m_nerf.training.cam_pos_gradient[i] * per_camera_loss_scale;
                Vector3f rot_gradient =
                    m_nerf.training.cam_rot_gradient[i] * per_camera_loss_scale;

                float l2_reg = m_nerf.training.extrinsic_l2_reg;
                pos_gradient += m_nerf.training.cam_pos_offset[i].variable() * l2_reg;
                rot_gradient += m_nerf.training.cam_rot_offset[i].variable() * l2_reg;

                m_nerf.training.cam_pos_offset[i].set_learning_rate(std::max(
                    1e-3f * std::pow(0.33f,
                                     (float)(m_nerf.training.cam_pos_offset[i].step() /
                                             128)),
                    m_optimizer->learning_rate() / 1000.0f));
                m_nerf.training.cam_rot_offset[i].set_learning_rate(std::max(
                    1e-3f * std::pow(0.33f,
                                     (float)(m_nerf.training.cam_rot_offset[i].step() /
                                             128)),
                    m_optimizer->learning_rate() / 1000.0f));

                m_nerf.training.cam_pos_offset[i].step(pos_gradient);
                m_nerf.training.cam_rot_offset[i].step(rot_gradient);
            }

            m_nerf.training.update_transforms();
        }

        if (m_nerf.training.optimize_distortion) {
            linear_kernel(safe_divide,
                          0,
                          stream,
                          m_distortion.map->n_params(),
                          m_distortion.map->gradients(),
                          m_distortion.map->gradient_weights());
            m_distortion.trainer->optimizer_step(
                stream,
                LOSS_SCALE * (float)m_nerf.training.n_steps_between_cam_updates);
        }

        if (m_nerf.training.optimize_focal_length) {
            CUDA_CHECK_THROW(cudaMemcpyAsync(
                m_nerf.training.cam_focal_length_gradient.data(),
                m_nerf.training.cam_focal_length_gradient_gpu.data(),
                m_nerf.training.cam_focal_length_gradient_gpu.get_bytes(),
                cudaMemcpyDeviceToHost,
                stream));
            CUDA_CHECK_THROW(cudaStreamSynchronize(stream));
            Vector2f focal_length_gradient =
                m_nerf.training.cam_focal_length_gradient * per_camera_loss_scale;
            float l2_reg = m_nerf.training.intrinsic_l2_reg;
            focal_length_gradient +=
                m_nerf.training.cam_focal_length_offset.variable() * l2_reg;
            m_nerf.training.cam_focal_length_offset.set_learning_rate(std::max(
                1e-3f *
                    std::pow(
                        0.33f,
                        (float)(m_nerf.training.cam_focal_length_offset.step() / 128)),
                m_optimizer->learning_rate() / 1000.0f));
            m_nerf.training.cam_focal_length_offset.step(focal_length_gradient);
            m_nerf.training.update_metadata();
        }

        if (m_nerf.training.optimize_exposure) {
            CUDA_CHECK_THROW(
                cudaMemcpyAsync(m_nerf.training.cam_exposure_gradient.data(),
                                m_nerf.training.cam_exposure_gradient_gpu.data(),
                                m_nerf.training.cam_exposure_gradient_gpu.get_bytes(),
                                cudaMemcpyDeviceToHost,
                                stream));

            Array3f mean_exposure = Array3f::Constant(0.0f);

            // Optimization step
            for (uint32_t i = 0; i < m_nerf.training.n_images_for_training; ++i) {
                Array3f gradient =
                    m_nerf.training.cam_exposure_gradient[i] * per_camera_loss_scale;

                float l2_reg = m_nerf.training.exposure_l2_reg;
                gradient += m_nerf.training.cam_exposure[i].variable() * l2_reg;

                m_nerf.training.cam_exposure[i].set_learning_rate(
                    m_optimizer->learning_rate());
                m_nerf.training.cam_exposure[i].step(gradient);

                mean_exposure += m_nerf.training.cam_exposure[i].variable();
            }

            mean_exposure /= m_nerf.training.n_images_for_training;

            // Renormalize
            std::vector<Array3f> cam_exposures(m_nerf.training.n_images_for_training);
            for (uint32_t i = 0; i < m_nerf.training.n_images_for_training; ++i) {
                cam_exposures[i] = m_nerf.training.cam_exposure[i].variable() -=
                    mean_exposure;
            }

            CUDA_CHECK_THROW(
                cudaMemcpyAsync(m_nerf.training.cam_exposure_gpu.data(),
                                cam_exposures.data(),
                                m_nerf.training.cam_exposure_gpu.get_bytes(),
                                cudaMemcpyHostToDevice,
                                stream));
        }

        m_nerf.training.n_steps_since_cam_update = 0;
    }
}

void
Testbed::train_nerf_step(uint32_t target_batch_size,
                         uint32_t n_rays_per_batch,
                         uint32_t* counter,
                         uint32_t* compacted_counter,
                         float* loss,
                         cudaStream_t stream) {
    const uint32_t padded_output_width = m_network->padded_output_width();
    const uint32_t max_samples = target_batch_size * 16;  // Somewhat of a worst case
    const uint32_t floats_per_coord =
        sizeof(NerfCoordinate) / sizeof(float) + m_nerf_network->n_extra_dims();
    const uint32_t extra_stride =
        m_nerf_network->n_extra_dims() *
        sizeof(float);  // extra stride on top of base NerfCoordinate struct

    GPUMemoryArena::Allocation alloc;
    auto scratch =
        allocate_workspace_and_distribute<uint32_t,             // ray_indices
                                          Ray,                  // rays
                                          uint32_t,             // numsteps
                                          float,                // coords
                                          float,                // max_level
                                          network_precision_t,  // mlp_out
                                          network_precision_t,  // dloss_dmlp_out
                                          float,                // coords_compacted
                                          float,                // coords_gradient
                                          float,                // max_level_compacted
                                          uint32_t              // ray_counter
                                          >(
            stream,
            &alloc,
            n_rays_per_batch,
            n_rays_per_batch,
            n_rays_per_batch * 2,
            max_samples * floats_per_coord,
            max_samples,
            std::max(target_batch_size, max_samples) * padded_output_width,
            target_batch_size * padded_output_width,
            target_batch_size * floats_per_coord,
            target_batch_size * floats_per_coord,
            target_batch_size,
            1);

    // TODO: C++17 structured binding
    uint32_t* ray_indices = std::get<0>(scratch);
    Ray* rays = std::get<1>(scratch);
    uint32_t* numsteps = std::get<2>(scratch);
    float* coords = std::get<3>(scratch);
    float* max_level = std::get<4>(scratch);
    network_precision_t* mlp_out = std::get<5>(scratch);
    network_precision_t* dloss_dmlp_out = std::get<6>(scratch);
    float* coords_compacted = std::get<7>(scratch);
    float* coords_gradient = std::get<8>(scratch);
    float* max_level_compacted = std::get<9>(scratch);
    uint32_t* ray_counter = std::get<10>(scratch);

    uint32_t max_inference;
    if (m_nerf.training.counters_rgb.measured_batch_size_before_compaction == 0) {
        m_nerf.training.counters_rgb.measured_batch_size_before_compaction =
            max_inference = max_samples;
    } else {
        max_inference = next_multiple(
            std::min(m_nerf.training.counters_rgb.measured_batch_size_before_compaction,
                     max_samples),
            tcnn::batch_size_granularity);
    }

    GPUMatrix<float> coords_matrix((float*)coords, floats_per_coord, max_inference);
    GPUMatrix<network_precision_t> rgbsigma_matrix(
        mlp_out, padded_output_width, max_inference);

    GPUMatrix<float> compacted_coords_matrix(
        (float*)coords_compacted, floats_per_coord, target_batch_size);
    GPUMatrix<network_precision_t> compacted_rgbsigma_matrix(
        mlp_out, padded_output_width, target_batch_size);

    GPUMatrix<network_precision_t> gradient_matrix(
        dloss_dmlp_out, padded_output_width, target_batch_size);

    if (m_training_step == 0) {
        m_nerf.training.counters_rgb.n_rays_total = 0;
    }

    uint32_t n_rays_total = m_nerf.training.counters_rgb.n_rays_total;
    m_nerf.training.counters_rgb.n_rays_total += n_rays_per_batch;
    m_nerf.training.n_rays_since_error_map_update += n_rays_per_batch;

    // If we have an envmap, prepare its gradient buffer
    float* envmap_gradient =
        m_nerf.training.train_envmap ? m_envmap.envmap->gradients() : nullptr;

    bool sample_focal_plane_proportional_to_error =
        m_nerf.training.error_map.is_cdf_valid &&
        m_nerf.training.sample_focal_plane_proportional_to_error;
    bool sample_image_proportional_to_error =
        m_nerf.training.error_map.is_cdf_valid &&
        m_nerf.training.sample_image_proportional_to_error;
    bool include_sharpness_in_error = m_nerf.training.include_sharpness_in_error;
    // This is low-overhead enough to warrant always being on.
    // It makes for useful visualizations of the training error.
    bool accumulate_error = true;

    CUDA_CHECK_THROW(cudaMemsetAsync(ray_counter, 0, sizeof(uint32_t), stream));

    linear_kernel(
        generate_training_samples_nerf,
        0,
        stream,
        n_rays_per_batch,
        m_aabb,
        max_inference,
        n_rays_total,
        m_rng,
        m_nerf.training.dataset.rays_data.data(),
        ray_counter,
        counter,
        ray_indices,
        rays,
        numsteps,
        PitchedPtr<NerfCoordinate>((NerfCoordinate*)coords, 1, 0, extra_stride),
        m_nerf.training.image_resolution,
        m_nerf.training.n_images_for_training,
        m_nerf.training.metadata_gpu.data(),
        m_nerf.training.transforms_gpu.data(),
        m_nerf.density_grid_bitfield.data(),
        m_max_level_rand_training,
        max_level,
        m_nerf.training.snap_to_pixel_centers,
        m_nerf.training.train_envmap,
        m_nerf.cone_angle_constant,
        m_distortion.map->params(),
        m_distortion.resolution,
        sample_focal_plane_proportional_to_error
            ? m_nerf.training.error_map.cdf_x_cond_y.data()
            : nullptr,
        sample_focal_plane_proportional_to_error
            ? m_nerf.training.error_map.cdf_y.data()
            : nullptr,
        sample_image_proportional_to_error ? m_nerf.training.error_map.cdf_img.data()
                                           : nullptr,
        m_nerf.training.error_map.cdf_resolution,
        m_nerf.training.near_distance,
        m_nerf.training.dataset.images_data.data());

    auto hg_enc = dynamic_cast<GridEncoding<network_precision_t>*>(m_encoding.get());
    if (hg_enc) {
        hg_enc->set_max_level_gpu(m_max_level_rand_training ? max_level : nullptr);
    }

    m_network->inference_mixed_precision(stream, coords_matrix, rgbsigma_matrix, false);

    if (hg_enc) {
        hg_enc->set_max_level_gpu(m_max_level_rand_training ? max_level_compacted
                                                            : nullptr);
    }

    linear_kernel(
        compute_loss_kernel_train_nerf,
        0,
        stream,
        n_rays_per_batch,
        m_aabb,
        n_rays_total,
        m_rng,
        target_batch_size,
        ray_counter,
        LOSS_SCALE,
        padded_output_width,
        m_envmap.envmap->params(),
        envmap_gradient,
        m_envmap.resolution,
        m_envmap.loss_type,
        m_background_color.head<3>(),
        m_color_space,
        m_nerf.training.random_bg_color,
        m_nerf.training.linear_colors,
        m_nerf.training.dataset.images_data.data(),
        m_nerf.training.n_images_for_training,
        m_nerf.training.image_resolution,
        mlp_out,
        compacted_counter,
        ray_indices,
        rays,
        numsteps,
        PitchedPtr<const NerfCoordinate>((NerfCoordinate*)coords, 1, 0, extra_stride),
        PitchedPtr<NerfCoordinate>(
            (NerfCoordinate*)coords_compacted, 1, 0, extra_stride),
        dloss_dmlp_out,
        m_nerf.training.loss_type,
        loss,
        m_max_level_rand_training,
        max_level_compacted,
        m_nerf.rgb_activation,
        m_nerf.density_activation,
        m_nerf.training.snap_to_pixel_centers,
        accumulate_error ? m_nerf.training.error_map.data.data() : nullptr,
        sample_focal_plane_proportional_to_error
            ? m_nerf.training.error_map.cdf_x_cond_y.data()
            : nullptr,
        sample_focal_plane_proportional_to_error
            ? m_nerf.training.error_map.cdf_y.data()
            : nullptr,
        sample_image_proportional_to_error ? m_nerf.training.error_map.cdf_img.data()
                                           : nullptr,
        m_nerf.training.error_map.resolution,
        m_nerf.training.error_map.cdf_resolution,
        include_sharpness_in_error ? m_nerf.training.dataset.sharpness_data.data()
                                   : nullptr,
        m_nerf.training.dataset.sharpness_resolution,
        m_nerf.training.sharpness_grid.data(),
        m_nerf.density_grid.data(),
        m_nerf.density_grid_mean.data(),
        m_nerf.training.cam_exposure_gpu.data(),
        m_nerf.training.optimize_exposure
            ? m_nerf.training.cam_exposure_gradient_gpu.data()
            : nullptr);

    fill_rollover_and_rescale<network_precision_t>
        <<<n_blocks_linear(target_batch_size * padded_output_width),
           n_threads_linear,
           0,
           stream>>>(
            target_batch_size, padded_output_width, compacted_counter, dloss_dmlp_out);
    fill_rollover<float><<<n_blocks_linear(target_batch_size * floats_per_coord),
                           n_threads_linear,
                           0,
                           stream>>>(target_batch_size,
                                     floats_per_coord,
                                     compacted_counter,
                                     (float*)coords_compacted);
    fill_rollover<float>
        <<<n_blocks_linear(target_batch_size), n_threads_linear, 0, stream>>>(
            target_batch_size, 1, compacted_counter, max_level_compacted);

    bool train_camera = m_nerf.training.optimize_extrinsics ||
                        m_nerf.training.optimize_distortion ||
                        m_nerf.training.optimize_focal_length;
    GPUMatrix<float> coords_gradient_matrix(
        (float*)coords_gradient, floats_per_coord, target_batch_size);

    {
        auto ctx = m_network->forward(stream,
                                      compacted_coords_matrix,
                                      &compacted_rgbsigma_matrix,
                                      false,
                                      train_camera);
        m_network->backward(stream,
                            *ctx,
                            compacted_coords_matrix,
                            compacted_rgbsigma_matrix,
                            gradient_matrix,
                            train_camera ? &coords_gradient_matrix : nullptr,
                            false,
                            EGradientMode::Overwrite);
    }

    if (train_camera) {
        // Compute camera gradients
        linear_kernel(
            compute_cam_gradient_train_nerf,
            0,
            stream,
            n_rays_per_batch,
            n_rays_total,
            m_rng,
            m_aabb,
            ray_counter,
            m_nerf.training.transforms_gpu.data(),
            m_nerf.training.image_resolution,
            m_nerf.training.snap_to_pixel_centers,
            m_nerf.training.optimize_extrinsics
                ? m_nerf.training.cam_pos_gradient_gpu.data()
                : nullptr,
            m_nerf.training.optimize_extrinsics
                ? m_nerf.training.cam_rot_gradient_gpu.data()
                : nullptr,
            m_nerf.training.n_images_for_training,
            ray_indices,
            rays,
            numsteps,
            PitchedPtr<NerfCoordinate>(
                (NerfCoordinate*)coords_compacted, 1, 0, extra_stride),
            PitchedPtr<NerfCoordinate>(
                (NerfCoordinate*)coords_gradient, 1, 0, extra_stride),
            m_nerf.training.optimize_distortion ? m_distortion.map->gradients()
                                                : nullptr,
            m_nerf.training.optimize_distortion ? m_distortion.map->gradient_weights()
                                                : nullptr,
            m_distortion.resolution,
            m_nerf.training.optimize_focal_length
                ? m_nerf.training.cam_focal_length_gradient_gpu.data()
                : nullptr,
            sample_focal_plane_proportional_to_error
                ? m_nerf.training.error_map.cdf_x_cond_y.data()
                : nullptr,
            sample_focal_plane_proportional_to_error
                ? m_nerf.training.error_map.cdf_y.data()
                : nullptr,
            sample_image_proportional_to_error
                ? m_nerf.training.error_map.cdf_img.data()
                : nullptr,
            m_nerf.training.error_map.cdf_resolution);
    }

    m_rng.advance();

    if (hg_enc) {
        hg_enc->set_max_level_gpu(nullptr);
    }
}

void
Testbed::training_prep_nerf(uint32_t batch_size,
                            uint32_t n_training_steps,
                            cudaStream_t stream) {
    float alpha =
        std::pow(m_nerf.training.density_grid_decay, n_training_steps / 16.0f);
    uint32_t n_cascades = m_nerf.max_cascade + 1;
    if (m_training_step < 256) {
        update_density_grid_nerf(
            alpha,
            NERF_GRIDSIZE() * NERF_GRIDSIZE() * NERF_GRIDSIZE() * n_cascades,
            0,
            stream);
    } else {
        update_density_grid_nerf(
            alpha,
            NERF_GRIDSIZE() * NERF_GRIDSIZE() * NERF_GRIDSIZE() / 4 * n_cascades,
            NERF_GRIDSIZE() * NERF_GRIDSIZE() * NERF_GRIDSIZE() / 4 * n_cascades,
            stream);
    }
}

void
Testbed::optimise_mesh_step(uint32_t n_steps) {
    uint32_t n_verts = (uint32_t)m_mesh.verts.size();
    if (!n_verts) {
        return;
    }

    const uint32_t padded_output_width = m_nerf_network->padded_density_output_width();
    const uint32_t floats_per_coord =
        sizeof(NerfCoordinate) / sizeof(float) + m_nerf_network->n_extra_dims();
    const uint32_t extra_stride = m_nerf_network->n_extra_dims() * sizeof(float);
    GPUMemory<float> coords(n_verts * floats_per_coord);
    GPUMemory<network_precision_t> mlp_out(n_verts * padded_output_width);

    GPUMatrix<float> positions_matrix((float*)coords.data(), floats_per_coord, n_verts);
    GPUMatrix<network_precision_t, RM> density_matrix(
        mlp_out.data(), padded_output_width, n_verts);

    for (uint32_t i = 0; i < n_steps; ++i) {
        linear_kernel(generate_nerf_network_inputs_from_positions,
                      0,
                      m_inference_stream,
                      n_verts,
                      m_aabb,
                      m_mesh.verts.data(),
                      PitchedPtr<NerfCoordinate>(
                          (NerfCoordinate*)coords.data(), 1, 0, extra_stride),
                      m_nerf.light_dir.normalized());

        // For each optimizer step, we need the density at the given pos...
        m_nerf_network->density(m_inference_stream, positions_matrix, density_matrix);
<<<<<<< HEAD
        // ...as well as the input gradient w.r.t. density, which we will store
        // in the nerf coords.
=======
        // ...as well as the input gradient w.r.t. density, which we will store in the
        // nerf coords.
>>>>>>> 688c629c
        m_nerf_network->input_gradient(
            m_inference_stream, 3, positions_matrix, positions_matrix);
        // and the 1ring centroid for laplacian smoothing
        compute_mesh_1ring(
            m_mesh.verts, m_mesh.indices, m_mesh.verts_smoothed, m_mesh.vert_normals);

        // With these, we can compute a gradient that points towards the
        // threshold-crossing of density...
        compute_mesh_opt_gradients(m_mesh.thresh,
                                   m_mesh.verts,
                                   m_mesh.vert_normals,
                                   m_mesh.verts_smoothed,
                                   mlp_out.data(),
                                   floats_per_coord,
                                   (const float*)coords.data(),
                                   m_mesh.verts_gradient,
                                   m_mesh.smooth_amount,
                                   m_mesh.density_amount,
                                   m_mesh.inflate_amount);

        // ...that we can pass to the optimizer.
        m_mesh.verts_optimizer->step(m_inference_stream,
                                     1.0f,
                                     (float*)m_mesh.verts.data(),
                                     (float*)m_mesh.verts.data(),
                                     (float*)m_mesh.verts_gradient.data());
    }
}

void
Testbed::compute_mesh_vertex_colors() {
    uint32_t n_verts = (uint32_t)m_mesh.verts.size();
    if (!n_verts) {
        return;
    }

    m_mesh.vert_colors.resize(n_verts);
    m_mesh.vert_colors.memset(0);

    if (m_testbed_mode == ETestbedMode::Nerf) {
        const uint32_t floats_per_coord =
            sizeof(NerfCoordinate) / sizeof(float) + m_nerf_network->n_extra_dims();
        const uint32_t extra_stride = m_nerf_network->n_extra_dims() * sizeof(float);
        GPUMemory<float> coords(n_verts * floats_per_coord);
        GPUMemory<float> mlp_out(n_verts * 4);

        GPUMatrix<float> positions_matrix(
            (float*)coords.data(), floats_per_coord, n_verts);
        GPUMatrix<float> color_matrix(mlp_out.data(), 4, n_verts);
        linear_kernel(generate_nerf_network_inputs_from_positions,
                      0,
                      m_inference_stream,
                      n_verts,
                      m_aabb,
                      m_mesh.verts.data(),
                      PitchedPtr<NerfCoordinate>(
                          (NerfCoordinate*)coords.data(), 1, 0, extra_stride),
                      m_nerf.light_dir.normalized());
        m_network->inference(m_inference_stream, positions_matrix, color_matrix);
        linear_kernel(extract_srgb_with_activation,
                      0,
                      m_inference_stream,
                      n_verts * 3,
                      3,
                      mlp_out.data(),
                      (float*)m_mesh.vert_colors.data(),
                      m_nerf.rgb_activation,
                      m_nerf.training.linear_colors);
    }
}

GPUMemory<float>
Testbed::get_density_on_grid(Vector3i res3d, const BoundingBox& aabb) {
    const uint32_t n_elements = (res3d.x() * res3d.y() * res3d.z());
    GPUMemory<float> density(n_elements);

    const uint32_t batch_size = std::min(n_elements, 1u << 20);
    bool nerf_mode = m_testbed_mode == ETestbedMode::Nerf;

    const uint32_t padded_output_width =
        nerf_mode ? m_nerf_network->padded_density_output_width()
                  : m_network->padded_output_width();

    GPUMemoryArena::Allocation alloc;
    auto scratch = allocate_workspace_and_distribute<NerfPosition, network_precision_t>(
        m_inference_stream, &alloc, n_elements, batch_size * padded_output_width);

    NerfPosition* positions = std::get<0>(scratch);
    network_precision_t* mlp_out = std::get<1>(scratch);

    const dim3 threads = {16, 8, 1};
    const dim3 blocks = {div_round_up((uint32_t)res3d.x(), threads.x),
                         div_round_up((uint32_t)res3d.y(), threads.y),
                         div_round_up((uint32_t)res3d.z(), threads.z)};

    BoundingBox unit_cube = BoundingBox{Vector3f::Zero(), Vector3f::Ones()};
    generate_grid_samples_nerf_uniform<<<blocks, threads, 0, m_inference_stream>>>(
        res3d,
        m_nerf.density_grid_ema_step,
        aabb,
        nerf_mode ? m_aabb : unit_cube,
        positions);

    // Only process 1m elements at a time
    for (uint32_t offset = 0; offset < n_elements; offset += batch_size) {
        uint32_t local_batch_size = std::min(n_elements - offset, batch_size);

        GPUMatrix<network_precision_t, RM> density_matrix(
            mlp_out, padded_output_width, local_batch_size);

        GPUMatrix<float> positions_matrix((float*)(positions + offset),
                                          sizeof(NerfPosition) / sizeof(float),
                                          local_batch_size);
        if (nerf_mode) {
            m_nerf_network->density(
                m_inference_stream, positions_matrix, density_matrix);
        } else {
            m_network->inference_mixed_precision(
                m_inference_stream, positions_matrix, density_matrix);
        }
        linear_kernel(grid_samples_half_to_float,
                      0,
                      m_inference_stream,
                      local_batch_size,
                      m_aabb,
                      density.data() + offset,  //+ axis_step * n_elements,
                      mlp_out,
                      m_nerf.density_activation,
                      positions + offset,
                      nerf_mode ? m_nerf.density_grid.data() : nullptr);
    }

    return density;
}

GPUMemory<Eigen::Array4f>
Testbed::get_rgba_on_grid(Vector3i res3d, Eigen::Vector3f ray_dir) {
    const uint32_t n_elements = (res3d.x() * res3d.y() * res3d.z());
    GPUMemory<Eigen::Array4f> rgba(n_elements);
    GPUMemory<NerfCoordinate> positions(n_elements);
    const uint32_t batch_size = std::min(n_elements, 1u << 20);

    // generate inputs
    const dim3 threads = {16, 8, 1};
    const dim3 blocks = {div_round_up((uint32_t)res3d.x(), threads.x),
                         div_round_up((uint32_t)res3d.y(), threads.y),
                         div_round_up((uint32_t)res3d.z(), threads.z)};
    generate_grid_samples_nerf_uniform_dir<<<blocks, threads, 0, m_inference_stream>>>(
        res3d,
        m_nerf.density_grid_ema_step,
        m_render_aabb,
        m_aabb,
        ray_dir,
        positions.data());

    // Only process 1m elements at a time
    for (uint32_t offset = 0; offset < n_elements; offset += batch_size) {
        uint32_t local_batch_size = std::min(n_elements - offset, batch_size);

        // run network
        GPUMatrix<float> positions_matrix((float*)(positions.data() + offset),
                                          sizeof(NerfCoordinate) / sizeof(float),
                                          local_batch_size);
        GPUMatrix<float> rgbsigma_matrix(
            (float*)(rgba.data() + offset), 4, local_batch_size);
        m_network->inference(m_inference_stream, positions_matrix, rgbsigma_matrix);

        // convert network output to RGBA (in place)
        linear_kernel(compute_nerf_density,
                      0,
                      m_inference_stream,
                      local_batch_size,
                      rgba.data() + offset,
                      m_nerf.rgb_activation,
                      m_nerf.density_activation);
    }
    return rgba;
}

int
Testbed::marching_cubes(Vector3i res3d, const BoundingBox& aabb, float thresh) {
    res3d.x() = next_multiple((unsigned int)res3d.x(), 16u);
    res3d.y() = next_multiple((unsigned int)res3d.y(), 16u);
    res3d.z() = next_multiple((unsigned int)res3d.z(), 16u);

    if (thresh == std::numeric_limits<float>::max()) {
        thresh = m_mesh.thresh;
    }

    GPUMemory<float> density = get_density_on_grid(res3d, aabb);
    marching_cubes_gpu(m_inference_stream,
                       m_render_aabb,
                       res3d,
                       thresh,
                       density,
                       m_mesh.verts,
                       m_mesh.indices);

    uint32_t n_verts = (uint32_t)m_mesh.verts.size();
    m_mesh.verts_gradient.resize(n_verts);

    m_mesh.trainable_verts =
        std::make_shared<TrainableBuffer<3, 1, float>>(Matrix<int, 1, 1>{(int)n_verts});
    m_mesh.verts_gradient.copy_from_device(
        m_mesh.verts);  // Make sure the vertices don't get destroyed in the
                        // initialization

    pcg32 rnd{m_seed};
    m_mesh.trainable_verts->initialize_params(rnd,
                                              (float*)m_mesh.verts.data(),
                                              (float*)m_mesh.verts.data(),
                                              (float*)m_mesh.verts.data(),
                                              (float*)m_mesh.verts.data(),
                                              (float*)m_mesh.verts_gradient.data());
    m_mesh.verts.copy_from_device(m_mesh.verts_gradient);

    m_mesh.verts_optimizer.reset(create_optimizer<float>({
        {"otype", "Adam"},
        {"learning_rate", 1e-4},
        {"beta1", 0.9f},
        {"beta2", 0.99f},
    }));

    m_mesh.verts_optimizer->allocate(m_mesh.trainable_verts);

    compute_mesh_1ring(
        m_mesh.verts, m_mesh.indices, m_mesh.verts_smoothed, m_mesh.vert_normals);
    compute_mesh_vertex_colors();

    return (int)(m_mesh.indices.size() / 3);
}

uint8_t*
Testbed::Nerf::get_density_grid_bitfield_mip(uint32_t mip) {
    return density_grid_bitfield.data() + grid_mip_offset(mip) / 8;
}

int
Testbed::find_best_training_view(int default_view) {
    int bestimage = default_view;
    float bestscore = 1000.f;
    for (int i = 0; i < m_nerf.training.n_images_for_training; ++i) {
        float score =
            (m_nerf.training.dataset.xforms[i].start.col(3) - m_camera.col(3)).norm();
        score +=
            0.25f *
            (m_nerf.training.dataset.xforms[i].start.col(2) - m_camera.col(2)).norm();
        if (score < bestscore) {
            bestscore = score;
            bestimage = i;
        }
    }
    return bestimage;
}

NGP_NAMESPACE_END<|MERGE_RESOLUTION|>--- conflicted
+++ resolved
@@ -242,16 +242,9 @@
                       const Vector3f& dir,
                       const Vector3f& idir,
                       uint32_t res) {
-<<<<<<< HEAD
-    // Analytic stepping by a multiple of dt. Make empty space unequal to
-    // non-empty space due to the different stepping. float dt = calc_dt(t,
-    // cone_angle); return t + ceilf(fmaxf(distance_to_next_voxel(pos, dir,
-    // idir, res) / dt, 0.5f)) * dt;
-=======
     // Analytic stepping by a multiple of dt. Make empty space unequal to non-empty
     // space due to the different stepping. float dt = calc_dt(t, cone_angle); return t
     // + ceilf(fmaxf(distance_to_next_voxel(pos, dir, idir, res) / dt, 0.5f)) * dt;
->>>>>>> 688c629c
 
     // Regular stepping (may be slower but matches non-empty space)
     float t_target = t + distance_to_next_voxel(pos, dir, idir, res);
@@ -351,22 +344,16 @@
 
 __device__ Vector3f
 unwarp_position(const Vector3f& pos, const BoundingBox& aabb) {
-<<<<<<< HEAD
-    // return {logit(pos.x()) + 0.5f, logit(pos.y()) + 0.5f, logit(pos.z()) +
-    // 0.5f}; return pos;
-=======
     // return {logit(pos.x()) + 0.5f, logit(pos.y()) + 0.5f, logit(pos.z()) + 0.5f};
     // return pos;
->>>>>>> 688c629c
 
     return aabb.min + pos.cwiseProduct(aabb.diag());
 }
 
 __device__ Vector3f
 unwarp_position_derivative(const Vector3f& pos, const BoundingBox& aabb) {
-<<<<<<< HEAD
-    // return {logit(pos.x()) + 0.5f, logit(pos.y()) + 0.5f, logit(pos.z()) +
-    // 0.5f}; return pos;
+    // return {logit(pos.x()) + 0.5f, logit(pos.y()) + 0.5f, logit(pos.z()) + 0.5f};
+    // return pos;
 
     return aabb.diag();
 }
@@ -462,105 +449,6 @@
     const uint32_t elem_idx = i / 3;
     const uint32_t dim_idx = i - elem_idx * 3;
 
-=======
-    // return {logit(pos.x()) + 0.5f, logit(pos.y()) + 0.5f, logit(pos.z()) + 0.5f};
-    // return pos;
-
-    return aabb.diag();
-}
-
-__device__ Vector3f
-warp_position_derivative(const Vector3f& pos, const BoundingBox& aabb) {
-    return unwarp_position_derivative(pos, aabb).cwiseInverse();
-}
-
-__device__ Vector3f
-warp_direction(const Vector3f& dir) {
-    return (dir + Vector3f::Ones()) * 0.5f;
-}
-
-__device__ Vector3f
-unwarp_direction(const Vector3f& dir) {
-    return dir * 2.0f - Vector3f::Ones();
-}
-
-__device__ Vector3f
-warp_direction_derivative(const Vector3f& dir) {
-    return Vector3f::Constant(0.5f);
-}
-
-__device__ Vector3f
-unwarp_direction_derivative(const Vector3f& dir) {
-    return Vector3f::Constant(2.0f);
-}
-
-__device__ float
-warp_dt(float dt) {
-    float max_stepsize = MIN_CONE_STEPSIZE() * (1 << (NERF_CASCADES() - 1));
-    return (dt - MIN_CONE_STEPSIZE()) / (max_stepsize - MIN_CONE_STEPSIZE());
-}
-
-__device__ float
-unwarp_dt(float dt) {
-    float max_stepsize = MIN_CONE_STEPSIZE() * (1 << (NERF_CASCADES() - 1));
-    return dt * (max_stepsize - MIN_CONE_STEPSIZE()) + MIN_CONE_STEPSIZE();
-}
-
-__device__ uint32_t
-cascaded_grid_idx_at(Vector3f pos, uint32_t mip) {
-    float mip_scale = scalbnf(1.0f, -mip);
-    pos -= Vector3f::Constant(0.5f);
-    pos *= mip_scale;
-    pos += Vector3f::Constant(0.5f);
-
-    Vector3i i = (pos * NERF_GRIDSIZE()).cast<int>();
-
-    if (i.x() < -1 || i.x() > NERF_GRIDSIZE() || i.y() < -1 ||
-        i.y() > NERF_GRIDSIZE() || i.z() < -1 || i.z() > NERF_GRIDSIZE()) {
-        printf("WTF %d %d %d\n", i.x(), i.y(), i.z());
-    }
-
-    uint32_t idx = tcnn::morton3D(tcnn::clamp(i.x(), 0, (int)NERF_GRIDSIZE() - 1),
-                                  tcnn::clamp(i.y(), 0, (int)NERF_GRIDSIZE() - 1),
-                                  tcnn::clamp(i.z(), 0, (int)NERF_GRIDSIZE() - 1));
-
-    return idx;
-}
-
-__device__ bool
-density_grid_occupied_at(const Vector3f& pos,
-                         const uint8_t* density_grid_bitfield,
-                         uint32_t mip) {
-    uint32_t idx = cascaded_grid_idx_at(pos, mip);
-    return density_grid_bitfield[idx / 8 + grid_mip_offset(mip) / 8] & (1 << (idx % 8));
-}
-
-__device__ float
-cascaded_grid_at(Vector3f pos, const float* cascaded_grid, uint32_t mip) {
-    uint32_t idx = cascaded_grid_idx_at(pos, mip);
-    return cascaded_grid[idx + grid_mip_offset(mip)];
-}
-
-__device__ float&
-cascaded_grid_at(Vector3f pos, float* cascaded_grid, uint32_t mip) {
-    uint32_t idx = cascaded_grid_idx_at(pos, mip);
-    return cascaded_grid[idx + grid_mip_offset(mip)];
-}
-
-__global__ void
-extract_srgb_with_activation(const uint32_t n_elements,
-                             const uint32_t rgb_stride,
-                             const float* __restrict__ rgbd,
-                             float* __restrict__ rgb,
-                             ENerfActivation rgb_activation,
-                             bool from_linear) {
-    const uint32_t i = threadIdx.x + blockIdx.x * blockDim.x;
-    if (i >= n_elements) return;
-
-    const uint32_t elem_idx = i / 3;
-    const uint32_t dim_idx = i - elem_idx * 3;
-
->>>>>>> 688c629c
     float c = network_to_rgb(rgbd[elem_idx * 4 + dim_idx], rgb_activation);
     if (from_linear) {
         c = linear_to_srgb(c);
@@ -610,12 +498,7 @@
         float z = ploc.dot(xform.col(2));
         if (z > 0.f) {
             auto focal = metadata[j].focal_length;
-<<<<<<< HEAD
-            // TODO - add a box / plane intersection to stop thomas from
-            // murdering me
-=======
             // TODO - add a box / plane intersection to stop thomas from murdering me
->>>>>>> 688c629c
             if (fabsf(x) - voxel_radius < z / focal.x() * half_resx &&
                 fabsf(y) - voxel_radius < z / focal.y() * half_resy) {
                 count++;
@@ -746,28 +629,16 @@
     uint32_t local_idx = indices[i];
 
     // Current setting: optical thickness of the smallest possible stepsize.
-<<<<<<< HEAD
-    // Uncomment for:   optical thickness of the ~expected step size when the
-    // observer is in the middle of the scene
-    uint32_t level = 0;  // local_idx / (NERF_GRIDSIZE() * NERF_GRIDSIZE() *
-                         // NERF_GRIDSIZE());
-=======
     // Uncomment for:   optical thickness of the ~expected step size when the observer
     // is in the middle of the scene
     uint32_t level =
         0;  // local_idx / (NERF_GRIDSIZE() * NERF_GRIDSIZE() * NERF_GRIDSIZE());
->>>>>>> 688c629c
 
     float mlp = network_to_density(float(network_output[i]), density_activation);
     float optical_thickness = mlp * scalbnf(MIN_CONE_STEPSIZE(), level);
 
-<<<<<<< HEAD
-    // Positive floats are monotonically ordered when their bit pattern is
-    // interpretes as uint. uint atomicMax is thus perfectly acceptable.
-=======
     // Positive floats are monotonically ordered when their bit pattern is interpretes
     // as uint. uint atomicMax is thus perfectly acceptable.
->>>>>>> 688c629c
     atomicMax((uint32_t*)&grid_out[local_idx], __float_as_uint(optical_thickness));
 }
 
@@ -782,17 +653,10 @@
     const uint32_t i = threadIdx.x + blockIdx.x * blockDim.x;
     if (i >= n_elements) return;
 
-<<<<<<< HEAD
-    // let's interpolate for marching cubes based on the raw MLP output, not the
-    // density (exponentiated) version
-    // float mlp = network_to_density(float(network_output[i *
-    // padded_output_width]), density_activation);
-=======
     // let's interpolate for marching cubes based on the raw MLP output, not the density
     // (exponentiated) version
     // float mlp = network_to_density(float(network_output[i * padded_output_width]),
     // density_activation);
->>>>>>> 688c629c
     float mlp = float(network_output[i]);
 
     if (grid_in) {
@@ -819,21 +683,12 @@
     // float ema_debias_old = 1 - (float)powf(decay, count);
     // float ema_debias_new = 1 - (float)powf(decay, count+1);
 
-<<<<<<< HEAD
-    // float filtered_val = ((grid_out[i] * decay * ema_debias_old + importance
-    // * (1 - decay)) / ema_debias_new); grid_out[i] = filtered_val;
-
-    // Maximum instead of EMA allows capture of very thin features.
-    // Basically, we want the grid cell turned on as soon as _ANYTHING_ visible
-    // is in there.
-=======
     // float filtered_val = ((grid_out[i] * decay * ema_debias_old + importance * (1 -
     // decay)) / ema_debias_new); grid_out[i] = filtered_val;
 
     // Maximum instead of EMA allows capture of very thin features.
     // Basically, we want the grid cell turned on as soon as _ANYTHING_ visible is in
     // there.
->>>>>>> 688c629c
 
     float prev_val = grid_out[i];
     float val = (prev_val < 0.f) ? prev_val : fmaxf(prev_val * decay, importance);
@@ -953,13 +808,8 @@
     if (i >= n_elements) return;
 
     Vector3f dir = (pos[i] - Vector3f::Constant(0.5f))
-<<<<<<< HEAD
-                       .normalized();  // choose outward pointing directions,
-                                       // for want of a better choice
-=======
                        .normalized();  // choose outward pointing directions, for want
                                        // of a better choice
->>>>>>> 688c629c
     network_input(i)->set_with_optional_light_dir(warp_position(pos[i], aabb),
                                                   warp_direction(dir),
                                                   warp_dt(MIN_CONE_STEPSIZE()),
@@ -1132,17 +982,10 @@
         Array3f rgb = network_to_rgb(local_network_output, rgb_activation);
 
         if (render_mode == ERenderMode::Normals) {
-<<<<<<< HEAD
-            // Network input contains the gradient of the network output w.r.t.
-            // input. So to compute density gradients, we need to apply the
-            // chain rule. The normal is then in the opposite direction of the
-            // density gradient (i.e. the direction of decreasing density)
-=======
             // Network input contains the gradient of the network output w.r.t. input.
             // So to compute density gradients, we need to apply the chain rule.
             // The normal is then in the opposite direction of the density gradient
             // (i.e. the direction of decreasing density)
->>>>>>> 688c629c
             Vector3f normal = -network_to_density_derivative(
                                   float(local_network_output[3]), density_activation) *
                               warped_pos;
@@ -1317,17 +1160,9 @@
         return img;
     }
 
-<<<<<<< HEAD
-    // return ((base_idx + n_rays_total) * 56924617 + 96925573) %
-    // n_training_images;
-
-    // Neighboring threads in the warp process the same image. Increases
-    // locality.
-=======
     // return ((base_idx + n_rays_total) * 56924617 + 96925573) % n_training_images;
 
     // Neighboring threads in the warp process the same image. Increases locality.
->>>>>>> 688c629c
     if (pdf) {
         *pdf = 1.0f;
     }
@@ -1422,16 +1257,6 @@
         /* DEBUG - compare the stored rays to the computed ones
         const Matrix<float, 3, 4> xform =
         get_xform_given_rolling_shutter(training_xforms[img],
-<<<<<<< HEAD
-        metadata[img].rolling_shutter, xy, 0.f); Ray ray2; ray2.o =
-        xform.col(3); ray2.d = f_theta_distortion(xy, principal_point,
-        camera_distortion); ray2.d = (xform.block<3, 3>(0, 0) *
-        ray2.d).normalized(); if (i==1000) { printf("\n%d uv %0.3f,%0.3f pixel
-        %0.2f,%0.2f transform from [%0.5f %0.5f %0.5f] to [%0.5f %0.5f %0.5f]\n"
-                " origin    [%0.5f %0.5f %0.5f] vs [%0.5f %0.5f %0.5f]\n"
-                " direction [%0.5f %0.5f %0.5f] vs [%0.5f %0.5f %0.5f]\n"
-            , img,xy.x(), xy.y(), xy.x()*resolution.x(), xy.y()*resolution.y(),
-=======
         metadata[img].rolling_shutter, xy, 0.f); Ray ray2; ray2.o = xform.col(3); ray2.d
         = f_theta_distortion(xy, principal_point, camera_distortion); ray2.d =
         (xform.block<3, 3>(0, 0) * ray2.d).normalized(); if (i==1000) { printf("\n%d uv
@@ -1439,7 +1264,6 @@
         %0.5f]\n" " origin    [%0.5f %0.5f %0.5f] vs [%0.5f %0.5f %0.5f]\n" " direction
         [%0.5f %0.5f %0.5f] vs [%0.5f %0.5f %0.5f]\n" , img,xy.x(), xy.y(),
         xy.x()*resolution.x(), xy.y()*resolution.y(),
->>>>>>> 688c629c
                 training_xforms[img].start.col(3).x(),training_xforms[img].start.col(3).y(),training_xforms[img].start.col(3).z(),
                 training_xforms[img].end.col(3).x(),training_xforms[img].end.col(3).y(),training_xforms[img].end.col(3).z(),
                 ray.o.x(),ray.o.y(),ray.o.z(),
@@ -1477,13 +1301,8 @@
     float cone_angle =
         calc_cone_angle(ray.d.dot(xform.col(2)), focal_length, cone_angle_constant);
 
-<<<<<<< HEAD
-    // The near distance prevents learning of camera-specific fudge right in
-    // front of the camera
-=======
     // The near distance prevents learning of camera-specific fudge right in front of
     // the camera
->>>>>>> 688c629c
     tminmax.x() = fmaxf(tminmax.x(), near_distance);
 
     float startt = tminmax.x();
@@ -1569,21 +1388,12 @@
         case ELossType::Smape:
             return smape_loss(target, prediction);
             break;
-<<<<<<< HEAD
-        // Note: we divide the huber loss by a factor of 5 such that its L2
-        // region near zero matches with the L2 loss and error numbers become
-        // more comparable. This allows reading off dB numbers of ~converged
-        // models and treating them as approximate PSNR to compare with other
-        // NeRF methods. Self-normalizing optimizers such as Adam are agnostic
-        // to such constant factors; optimization is therefore unaffected.
-=======
         // Note: we divide the huber loss by a factor of 5 such that its L2 region near
         // zero matches with the L2 loss and error numbers become more comparable. This
         // allows reading off dB numbers of ~converged models and treating them as
         // approximate PSNR to compare with other NeRF methods. Self-normalizing
         // optimizers such as Adam are agnostic to such constant factors; optimization
         // is therefore unaffected.
->>>>>>> 688c629c
         case ELossType::Huber:
             return huber_loss(target, prediction, 0.1f) / 5.0f;
             break;
@@ -1794,16 +1604,9 @@
     }
 
     Array3f exposure_scale = (0.6931471805599453f * exposure[img]).exp();
-<<<<<<< HEAD
-    // Array3f rgbtarget = composit_and_lerp(xy, resolution, img,
-    // training_images, background_color, exposure_scale); Array3f rgbtarget =
-    // composit(xy, resolution, img, training_images, background_color,
-    // exposure_scale);
-=======
     // Array3f rgbtarget = composit_and_lerp(xy, resolution, img, training_images,
     // background_color, exposure_scale); Array3f rgbtarget = composit(xy, resolution,
     // img, training_images, background_color, exposure_scale);
->>>>>>> 688c629c
     Array4f texsamp = read_rgba(xy, resolution, img, training_images);
 
     Array3f rgbtarget;
@@ -1836,14 +1639,8 @@
     network_output -= padded_output_width * compacted_numsteps;  // rewind the pointer
     coords_in -= compacted_numsteps;
 
-<<<<<<< HEAD
-    uint32_t compacted_base =
-        atomicAdd(numsteps_counter,
-                  compacted_numsteps);  // first entry in the array is a counter
-=======
     uint32_t compacted_base = atomicAdd(
         numsteps_counter, compacted_numsteps);  // first entry in the array is a counter
->>>>>>> 688c629c
     compacted_numsteps =
         min(max_samples_compacted - min(max_samples_compacted, compacted_base),
             compacted_numsteps);
@@ -1861,19 +1658,11 @@
     LossAndGradient lg = loss_and_gradient(rgbtarget, rgb_ray, loss_type);
     lg.loss /= img_pdf * xy_pdf;
 
-<<<<<<< HEAD
-    // Note: dividing the gradient by the PDF would cause unbiased loss
-    // estimates. Essentially: variance reduction, but otherwise the same
-    // optimization. We _dont_ want that. If importance sampling is enabled, we
-    // _do_ actually want to change the weighting of the loss function. So don't
-    // divide. lg.gradient /= img_pdf * xy_pdf;
-=======
     // Note: dividing the gradient by the PDF would cause unbiased loss estimates.
     // Essentially: variance reduction, but otherwise the same optimization.
     // We _dont_ want that. If importance sampling is enabled, we _do_ actually want
     // to change the weighting of the loss function. So don't divide.
     // lg.gradient /= img_pdf * xy_pdf;
->>>>>>> 688c629c
 
     float mean_loss = lg.loss.mean();
     if (loss_output) {
@@ -1908,13 +1697,8 @@
                                          sharpness_pos.x()] +
                           1e-6f;
 
-<<<<<<< HEAD
-            // The maximum value of positive floats interpreted in uint format
-            // is the same as the maximum value of the floats.
-=======
             // The maximum value of positive floats interpreted in uint format is the
             // same as the maximum value of the floats.
->>>>>>> 688c629c
             float grid_sharp = __uint_as_float(
                 atomicMax((uint32_t*)&cascaded_grid_at(
                               hitpoint, sharpness_grid, mip_from_pos(hitpoint)),
@@ -1960,16 +1744,9 @@
         rgb_ray2 += weight * rgb;
         T *= (1.f - alpha);
 
-<<<<<<< HEAD
-        // we know the suffix of this ray compared to where we are up to. note
-        // the suffix depends on this step's alpha as suffix =
-        // (1-alpha)*(somecolor), so dsuffix/dalpha = -somecolor =
-        // -suffix/(1-alpha)
-=======
         // we know the suffix of this ray compared to where we are up to. note the
         // suffix depends on this step's alpha as suffix = (1-alpha)*(somecolor), so
         // dsuffix/dalpha = -somecolor = -suffix/(1-alpha)
->>>>>>> 688c629c
         const Array3f suffix = rgb_ray - rgb_ray2;
         const Array3f dloss_by_drgb = weight * lg.gradient;
 
@@ -1982,13 +1759,8 @@
                  network_to_rgb_derivative(local_network_output[0], rgb_activation) +
              fmaxf(0.0f,
                    output_l2_reg *
-<<<<<<< HEAD
-                       (float)local_network_output[0]));  // Penalize way too
-                                                          // large color values
-=======
                        (float)local_network_output[0]));  // Penalize way too large
                                                           // color values
->>>>>>> 688c629c
         local_dL_doutput[1] =
             loss_scale *
             (dloss_by_drgb.y() *
@@ -2006,19 +1778,11 @@
             density_derivative *
             (dt * lg.gradient.matrix().dot((T * rgb - suffix).matrix()));
 
-<<<<<<< HEAD
-        // static constexpr float mask_supervision_strength = 1.f; // we are
-        // already 'leaking' mask information into the nerf via the random bg
-        // colors; setting this to eg between 1 and  100 encourages density
-        // towards 0 in such regions. dloss_by_dmlp += (texsamp.w()<0.001f) ?
-        // mask_supervision_strength * weight : 0.f ;
-=======
         // static constexpr float mask_supervision_strength = 1.f; // we are already
         // 'leaking' mask information into the nerf via the random bg colors; setting
         // this to eg between 1 and  100 encourages density towards 0 in such regions.
         // dloss_by_dmlp += (texsamp.w()<0.001f) ? mask_supervision_strength * weight :
         // 0.f ;
->>>>>>> 688c629c
 
         local_dL_doutput[3] =
             loss_scale * dloss_by_dmlp +
@@ -2135,13 +1899,8 @@
         ray_gradient.o += pos_gradient;
         const Vector3f pos = unwarp_position(warped_pos, aabb);
 
-<<<<<<< HEAD
-        // Scaled by t to account for the fact that further-away objects'
-        // position changes more rapidly as the direction changes.
-=======
         // Scaled by t to account for the fact that further-away objects' position
         // changes more rapidly as the direction changes.
->>>>>>> 688c629c
         float t = (pos - ray.o).norm();
         const Vector3f dir_gradient = coords_gradient(j)->dir.d.cwiseProduct(
             warp_direction_derivative(coords(j)->dir.d));
@@ -2165,23 +1924,12 @@
 
     if (distortion_gradient) {
         // Rotate ray gradient to obtain image plane gradient.
-<<<<<<< HEAD
-        // This has the effect of projecting the (already projected) ray
-        // gradient from the tangent plane of the sphere onto the image plane
-        // (which is correct!).
-        Vector3f image_plane_gradient =
-            xform.block<3, 3>(0, 0).inverse() * ray_gradient.d;
-
-        // Splat the resulting 2D image plane gradient into the distortion
-        // params
-=======
         // This has the effect of projecting the (already projected) ray gradient from
         // the tangent plane of the sphere onto the image plane (which is correct!).
         Vector3f image_plane_gradient =
             xform.block<3, 3>(0, 0).inverse() * ray_gradient.d;
 
         // Splat the resulting 2D image plane gradient into the distortion params
->>>>>>> 688c629c
         deposit_image_gradient<2>(image_plane_gradient.head<2>() / xy_pdf,
                                   distortion_gradient,
                                   distortion_gradient_weight,
@@ -2199,15 +1947,9 @@
 
     if (cam_rot_gradient) {
         // Rotation is averaged in log-space (i.e. by averaging angle-axes).
-<<<<<<< HEAD
-        // Due to our construction of ray_gradient.d, ray_gradient.d and ray.d
-        // are orthogonal, leading to the angle_axis magnitude to equal the
-        // magnitude of ray_gradient.d.
-=======
         // Due to our construction of ray_gradient.d, ray_gradient.d and ray.d are
         // orthogonal, leading to the angle_axis magnitude to equal the magnitude
         // of ray_gradient.d.
->>>>>>> 688c629c
         Vector3f angle_axis = ray.d.cross(ray_gradient.d);
 
 // Atomically reduce the ray gradient into the xform gradient
@@ -2307,13 +2049,8 @@
         dof = 0.0;
     }
 
-<<<<<<< HEAD
-    // TODO: pixel_to_ray also immediately computes u,v for the pixel, so this
-    // is somewhat redundant
-=======
     // TODO: pixel_to_ray also immediately computes u,v for the pixel, so this is
     // somewhat redundant
->>>>>>> 688c629c
     float u = (x + 0.5f) * (1.f / resolution.x());
     float v = (y + 0.5f) * (1.f / resolution.y());
     float ray_time = rolling_shutter.x() + rolling_shutter.y() * u +
@@ -2481,12 +2218,7 @@
                                            float cone_angle_constant,
                                            ERenderMode render_mode,
                                            cudaStream_t stream) {
-<<<<<<< HEAD
-    // Make sure we have enough memory reserved to render at the requested
-    // resolution
-=======
     // Make sure we have enough memory reserved to render at the requested resolution
->>>>>>> 688c629c
     size_t n_pixels = (size_t)resolution.x() * resolution.y();
     enlarge(n_pixels, padded_output_width, n_extra_dims, stream);
 
@@ -3048,13 +2780,8 @@
             json_paths.emplace_back(m_data_path);
         } else {
             throw std::runtime_error{
-<<<<<<< HEAD
-                "NeRF data path must either be a json file or a directory "
-                "containing json files."};
-=======
                 "NeRF data path must either be a json file or a directory containing "
                 "json files."};
->>>>>>> 688c629c
         }
 
         m_nerf.training.dataset = ngp::load_nerf(json_paths, m_nerf.sharpen);
@@ -3101,21 +2828,12 @@
         // m_nerf.training.optimize_exposure = true;
     }
 
-<<<<<<< HEAD
-    // Uncomment the following line to see how the network learns distortion
-    // from scratch rather than starting from the distortion that's described by
-    // the training data. m_nerf.training.dataset.camera_distortion = {};
-
-    // Perturbation of the training cameras -- for debugging the online
-    // extrinsics learning code
-=======
     // Uncomment the following line to see how the network learns distortion from
     // scratch rather than starting from the distortion that's described by the training
     // data. m_nerf.training.dataset.camera_distortion = {};
 
     // Perturbation of the training cameras -- for debugging the online extrinsics
     // learning code
->>>>>>> 688c629c
     float perturb_amount = 0.0f;
     if (perturb_amount > 0.f) {
         for (uint32_t i = 0; i < m_nerf.training.dataset.n_images; ++i) {
@@ -3151,20 +2869,11 @@
 
     int max_aabb_scale = 1 << (NERF_CASCADES() - 1);
     if (m_nerf.training.dataset.aabb_scale > max_aabb_scale) {
-<<<<<<< HEAD
-        throw std::runtime_error{
-            std::string{"NeRF dataset must have `aabb_scale <= "} +
-            std::to_string(max_aabb_scale) + "`, but is " +
-            std::to_string(m_nerf.training.dataset.aabb_scale) +
-            ". You can increase this limit by factors of 2 by incrementing "
-            "`NERF_CASCADES()` and re-compiling."};
-=======
         throw std::runtime_error{std::string{"NeRF dataset must have `aabb_scale <= "} +
                                  std::to_string(max_aabb_scale) + "`, but is " +
                                  std::to_string(m_nerf.training.dataset.aabb_scale) +
                                  ". You can increase this limit by factors of 2 by "
                                  "incrementing `NERF_CASCADES()` and re-compiling."};
->>>>>>> 688c629c
     }
 
     m_aabb = BoundingBox{Vector3f::Constant(0.5f), Vector3f::Constant(0.5f)};
@@ -3209,16 +2918,9 @@
         NerfPosition,  // positions at which the NN will be queried for density
                        // evaluation
         uint32_t,      // indices of corresponding density grid cells
-<<<<<<< HEAD
-        float,         // the resulting densities `density_grid_tmp` to be merged with
-                       // the running estimate of the grid
-        network_precision_t  // output of the MLP before being converted to
-                             // densities.
-=======
         float,  // the resulting densities `density_grid_tmp` to be merged with the
                 // running estimate of the grid
         network_precision_t  // output of the MLP before being converted to densities.
->>>>>>> 688c629c
         >(stream,
           &alloc,
           n_density_grid_samples,
@@ -3231,25 +2933,15 @@
     float* density_grid_tmp = std::get<2>(scratch);
     network_precision_t* mlp_out = std::get<3>(scratch);
 
-<<<<<<< HEAD
-    if ((m_training_step == 0) || (m_nerf.training.n_images_for_training !=
-                                   m_nerf.training.n_images_for_training_prev)) {
-=======
     if (m_training_step == 0 || m_nerf.training.n_images_for_training !=
                                     m_nerf.training.n_images_for_training_prev) {
->>>>>>> 688c629c
         m_nerf.training.n_images_for_training_prev =
             m_nerf.training.n_images_for_training;
         if (m_training_step == 0) {
             m_nerf.density_grid_ema_step = 0;
         }
-<<<<<<< HEAD
-        // Only cull away empty regions where no camera is looking when the
-        // cameras are actually meaningful.
-=======
         // Only cull away empty regions where no camera is looking when the cameras are
         // actually meaningful.
->>>>>>> 688c629c
         if (!m_nerf.training.dataset.rays_data.data()) {
             linear_kernel(mark_untrained_density_grid,
                           0,
@@ -3543,13 +3235,8 @@
     // This is low-overhead enough to warrant always being on.
     // It makes for useful visualizations of the training error.
     bool accumulate_error = true;
-<<<<<<< HEAD
-    if (accumulate_error && (m_nerf.training.n_steps_since_error_map_update >=
-                             m_nerf.training.n_steps_between_error_map_updates)) {
-=======
     if (accumulate_error && m_nerf.training.n_steps_since_error_map_update >=
                                 m_nerf.training.n_steps_between_error_map_updates) {
->>>>>>> 688c629c
         m_nerf.training.error_map.cdf_resolution = m_nerf.training.error_map.resolution;
         m_nerf.training.error_map.cdf_x_cond_y.resize(
             m_nerf.training.error_map.cdf_resolution.prod() *
@@ -4131,13 +3818,8 @@
 
         // For each optimizer step, we need the density at the given pos...
         m_nerf_network->density(m_inference_stream, positions_matrix, density_matrix);
-<<<<<<< HEAD
-        // ...as well as the input gradient w.r.t. density, which we will store
-        // in the nerf coords.
-=======
         // ...as well as the input gradient w.r.t. density, which we will store in the
         // nerf coords.
->>>>>>> 688c629c
         m_nerf_network->input_gradient(
             m_inference_stream, 3, positions_matrix, positions_matrix);
         // and the 1ring centroid for laplacian smoothing
