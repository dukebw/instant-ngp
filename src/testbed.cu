--- conflicted
+++ resolved
@@ -158,15 +158,9 @@
 void
 Testbed::reload_network_from_json(const json& json,
                                   const std::string& config_base_path) {
-<<<<<<< HEAD
-    // config_base_path is needed so that if the passed in json uses the
-    // 'parent' feature, we know where to look... be sure to use a filename, or
-    // if a directory, end with a trailing slash
-=======
     // config_base_path is needed so that if the passed in json uses the 'parent'
     // feature, we know where to look... be sure to use a filename, or if a directory,
     // end with a trailing slash
->>>>>>> 688c629c
     m_network_config = merge_parent_network_config(json, config_base_path);
     reset_network();
 }
@@ -297,13 +291,8 @@
 get_filename_in_data_path_with_suffix(fs::path data_path,
                                       fs::path network_config_path,
                                       const char* suffix) {
-<<<<<<< HEAD
-    // use the network config name along with the data path to build a filename
-    // with the requested suffix & extension
-=======
     // use the network config name along with the data path to build a filename with the
     // requested suffix & extension
->>>>>>> 688c629c
     std::string default_name = network_config_path.basename();
     if (default_name == "") default_name = "base";
     if (data_path.empty()) return default_name + std::string(suffix);
@@ -901,46 +890,6 @@
             Vector3f s = m_sun_dir;
             Vector3f u = m_up_dir;
             Array4f b = m_background_color;
-<<<<<<< HEAD
-            snprintf(buf,
-                     sizeof(buf),
-                     "testbed.background_color = [%0.3f, %0.3f, %0.3f, %0.3f]\n"
-                     "testbed.exposure = %0.3f\n"
-                     "testbed.sun_dir = [%0.3f,%0.3f,%0.3f]\n"
-                     "testbed.up_dir = [%0.3f,%0.3f,%0.3f]\n"
-                     "testbed.view_dir = [%0.3f,%0.3f,%0.3f]\n"
-                     "testbed.look_at = [%0.3f,%0.3f,%0.3f]\n"
-                     "testbed.scale = %0.3f\n"
-                     "testbed.fov,testbed.dof,testbed.slice_plane_z = "
-                     "%0.3f,%0.3f,%0.3f\n"
-                     "testbed.autofocus_target = [%0.3f,%0.3f,%0.3f]\n"
-                     "testbed.autofocus = %s\n\n",
-                     b.x(),
-                     b.y(),
-                     b.z(),
-                     b.w(),
-                     m_exposure,
-                     s.x(),
-                     s.y(),
-                     s.z(),
-                     u.x(),
-                     u.y(),
-                     u.z(),
-                     v.x(),
-                     v.y(),
-                     v.z(),
-                     p.x(),
-                     p.y(),
-                     p.z(),
-                     scale(),
-                     fov(),
-                     m_dof,
-                     m_slice_plane_z,
-                     m_autofocus_target.x(),
-                     m_autofocus_target.y(),
-                     m_autofocus_target.z(),
-                     m_autofocus ? "True" : "False");
-=======
             snprintf(
                 buf,
                 sizeof(buf),
@@ -979,7 +928,6 @@
                 m_autofocus_target.y(),
                 m_autofocus_target.z(),
                 m_autofocus ? "True" : "False");
->>>>>>> 688c629c
 
             if (m_testbed_mode == ETestbedMode::Sdf) {
                 size_t n = strlen(buf);
@@ -1754,15 +1702,9 @@
             Vector2i res(m_picture_in_picture_res, m_picture_in_picture_res * 9 / 16);
             m_pip_render_surface->resize(res);
             if (m_pip_render_surface->spp() < 8) {
-<<<<<<< HEAD
-                // a bit gross, but let's copy the keyframe's state into the
-                // global state in order to not have to plumb through the fov
-                // etc to render_frame.
-=======
                 // a bit gross, but let's copy the keyframe's state into the global
                 // state in order to not have to plumb through the fov etc to
                 // render_frame.
->>>>>>> 688c629c
                 CameraKeyframe backup = copy_camera_to_keyframe();
                 CameraKeyframe pip_kf =
                     m_camera_path.eval_camera_path(m_camera_path.m_playtime);
@@ -1826,12 +1768,7 @@
         }
 #else
         throw std::runtime_error{
-<<<<<<< HEAD
-            "Multi-view rendering is only supported when compiling with "
-            "NGP_GUI."};
-=======
             "Multi-view rendering is only supported when compiling with NGP_GUI."};
->>>>>>> 688c629c
 #endif
     }
 }
@@ -1891,13 +1828,8 @@
     ImGui::CreateContext();
     ImGuiIO& io = ImGui::GetIO();
     (void)io;
-<<<<<<< HEAD
-    // io.ConfigFlags |= ImGuiConfigFlags_NavEnableKeyboard;     // Enable
-    // Keyboard Controls
-=======
     // io.ConfigFlags |= ImGuiConfigFlags_NavEnableKeyboard;     // Enable Keyboard
     // Controls
->>>>>>> 688c629c
     io.ConfigInputTrickleEventQueue = false;  // new ImGui event handling seems to make
                                               // camera controls laggy if this is true.
     ImGui::StyleColorsDark();
@@ -2122,13 +2054,8 @@
         return ELossType::Smape;
     } else if (equals_case_insensitive(str, "Huber") ||
                equals_case_insensitive(str, "SmoothL1")) {
-<<<<<<< HEAD
-        // Legacy: we used to refer to the Huber loss (L2 near zero, L1 further
-        // away) as "SmoothL1".
-=======
         // Legacy: we used to refer to the Huber loss (L2 near zero, L1 further away) as
         // "SmoothL1".
->>>>>>> 688c629c
         return ELossType::Huber;
     } else if (equals_case_insensitive(str, "LogL1")) {
         return ELossType::LogL1;
@@ -2199,13 +2126,8 @@
         loss_config["otype"] = "L2";
     }
 
-<<<<<<< HEAD
-    // Automatically determine certain parameters if we're dealing with the
-    // (hash)grid encoding
-=======
     // Automatically determine certain parameters if we're dealing with the (hash)grid
     // encoding
->>>>>>> 688c629c
     if (to_lower(encoding_config.value("otype", "OneBlob")).find("grid") !=
         std::string::npos) {
         encoding_config["n_pos_dims"] = dims.n_pos;
@@ -2277,13 +2199,8 @@
             dims.n_pos,
             n_dir_dims,
             n_extra_dims,
-<<<<<<< HEAD
-            4,  // The offset of 4 comes from the dt member variable of
-                // NerfCoordinate. HACKY
-=======
             4,  // The offset of 4 comes from the dt member variable of NerfCoordinate.
                 // HACKY
->>>>>>> 688c629c
             encoding_config,
             dir_encoding_config,
             network_config,
@@ -2574,14 +2491,8 @@
 
 Vector2f
 Testbed::render_screen_center() const {
-<<<<<<< HEAD
-    // see pixel_to_ray for how screen center is used; 0.5,0.5 is 'normal'. we
-    // flip so that it becomes the point in the original image we want to center
-    // on.
-=======
     // see pixel_to_ray for how screen center is used; 0.5,0.5 is 'normal'. we flip so
     // that it becomes the point in the original image we want to center on.
->>>>>>> 688c629c
     auto screen_center = m_screen_center;
     return {(0.5f - screen_center.x()) * m_zoom + 0.5f,
             (0.5 - screen_center.y()) * m_zoom + 0.5f};
@@ -2951,13 +2862,8 @@
         m_nerf.training.counters_rgb.measured_batch_size_before_compaction =
             m_network_config["snapshot"]["nerf"]["rgb"]
                             ["measured_batch_size_before_compaction"];
-<<<<<<< HEAD
-        // If we haven't got a nerf dataset loaded, load dataset metadata from
-        // the snapshot and render using just that.
-=======
         // If we haven't got a nerf dataset loaded, load dataset metadata from the
         // snapshot and render using just that.
->>>>>>> 688c629c
         if (m_data_path.empty() &&
             m_network_config["snapshot"]["nerf"].contains("dataset")) {
             m_nerf.training.dataset = m_network_config["snapshot"]["nerf"]["dataset"];
