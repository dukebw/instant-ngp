/*
 * Copyright (c) 2021-2022, NVIDIA CORPORATION.  All rights reserved.
 *
 * NVIDIA CORPORATION and its licensors retain all intellectual property
 * and proprietary rights in and to this software, related documentation
 * and any modifications thereto.  Any use, reproduction, disclosure or
 * distribution of this software and related documentation without an express
 * license agreement from NVIDIA CORPORATION is strictly prohibited.
 */

/** @file   pathescape.cu
 *  @author Thomas Müller, NVIDIA
 *  @brief  Minimal optix program.
 */

#include <optix.h>

#include <neural-graphics-primitives/common_device.cuh>
#include <neural-graphics-primitives/random_val.cuh>

#include "pathescape.h"

using namespace Eigen;
using namespace tcnn;

NGP_NAMESPACE_BEGIN

extern "C" {
__constant__ PathEscape::Params params;
}

struct Onb {
    inline __device__
    Onb(const Vector3f& normal) {
        m_normal = normal;

        if (fabs(m_normal.x()) > fabs(m_normal.z())) {
            m_binormal.x() = -m_normal.y();
            m_binormal.y() = m_normal.x();
            m_binormal.z() = 0;
        } else {
            m_binormal.x() = 0;
            m_binormal.y() = -m_normal.z();
            m_binormal.z() = m_normal.y();
        }

        m_binormal = m_binormal.normalized();
        m_tangent = m_binormal.cross(m_normal);
    }

    inline __device__ void
    inverse_transform(Vector3f& p) const {
        p = p.x() * m_tangent + p.y() * m_binormal + p.z() * m_normal;
    }

    Vector3f m_tangent;
    Vector3f m_binormal;
    Vector3f m_normal;
};

extern "C" __global__ void
__raygen__rg() {
    const uint3 idx = optixGetLaunchIndex();
    const uint3 dim = optixGetLaunchDimensions();

    Vector3f query_point = params.ray_origins[idx.x];

    static constexpr uint32_t N_PATHS = 32;
    static constexpr uint32_t N_BOUNCES = 4;

    default_rng_t rng;
    rng.advance(idx.x * 4 * N_PATHS * N_BOUNCES);

    for (uint32_t i = 0; i < N_PATHS; ++i) {
        Vector3f ray_origin = query_point;
        Vector3f ray_direction = random_dir(rng);

        for (uint32_t j = 0; j < N_BOUNCES; ++j) {
            // Trace the stab ray against our scene hierarchy
            unsigned int p0;
            optixTrace(params.handle,
                       to_float3(ray_origin),
                       to_float3(ray_direction),
                       0.0f,                      // Min intersection distance
                       1e16f,                     // Max intersection distance
                       0.0f,                      // rayTime
                       OptixVisibilityMask(255),  // Specify always visible
                       OPTIX_RAY_FLAG_DISABLE_ANYHIT,
                       0,  // SBT offset
                       1,  // SBT stride
                       0,  // missSBTIndex
                       p0);

<<<<<<< HEAD
            // If the ray didn't escape, p0 contains the index of the triangle
            // that was hit.
            if ((int)p0 == -1) {
                // One ray escaped. We are outside. Distance doesn't need to be
                // signed.
=======
            // If the ray didn't escape, p0 contains the index of the triangle that was
            // hit.
            if ((int)p0 == -1) {
                // One ray escaped. We are outside. Distance doesn't need to be signed.
>>>>>>> 688c629c
                return;
            }

            Vector3f N_0;
            float t =
                params.triangles[p0].ray_intersect(ray_origin, ray_direction, N_0);
            const Vector3f N = faceforward(N_0, -ray_direction, N_0).normalized();

<<<<<<< HEAD
            // Prevent self-intersections by subtracting 1e-3f from the target
            // distance.
=======
            // Prevent self-intersections by subtracting 1e-3f from the target distance.
>>>>>>> 688c629c
            ray_origin += ray_direction * fmaxf(0.0f, t - 1e-3f);

            ray_direction = random_dir_cosine(rng);
            Onb onb(N);
            onb.inverse_transform(ray_direction);
        }
    }

    params.distances[idx.x] = -params.distances[idx.x];
}

extern "C" __global__ void
__miss__ms() {
    optixSetPayload_0((uint32_t)-1);
}

extern "C" __global__ void
__closesthit__ch() {
    optixSetPayload_0(optixGetPrimitiveIndex());
}

NGP_NAMESPACE_END<|MERGE_RESOLUTION|>--- conflicted
+++ resolved
@@ -91,18 +91,10 @@
                        0,  // missSBTIndex
                        p0);
 
-<<<<<<< HEAD
-            // If the ray didn't escape, p0 contains the index of the triangle
-            // that was hit.
-            if ((int)p0 == -1) {
-                // One ray escaped. We are outside. Distance doesn't need to be
-                // signed.
-=======
             // If the ray didn't escape, p0 contains the index of the triangle that was
             // hit.
             if ((int)p0 == -1) {
                 // One ray escaped. We are outside. Distance doesn't need to be signed.
->>>>>>> 688c629c
                 return;
             }
 
@@ -111,12 +103,7 @@
                 params.triangles[p0].ray_intersect(ray_origin, ray_direction, N_0);
             const Vector3f N = faceforward(N_0, -ray_direction, N_0).normalized();
 
-<<<<<<< HEAD
-            // Prevent self-intersections by subtracting 1e-3f from the target
-            // distance.
-=======
             // Prevent self-intersections by subtracting 1e-3f from the target distance.
->>>>>>> 688c629c
             ray_origin += ray_direction * fmaxf(0.0f, t - 1e-3f);
 
             ray_direction = random_dir_cosine(rng);
