--- conflicted
+++ resolved
@@ -61,15 +61,9 @@
             // single pipeline
             pipeline_compile_options.usesMotionBlur = false;
 
-<<<<<<< HEAD
-            // This option is important to ensure we compile code which is
-            // optimal for our scene hierarchy. We use a single GAS � no
-            // instancing or multi-level hierarchies
-=======
             // This option is important to ensure we compile code which is optimal
             // for our scene hierarchy. We use a single GAS � no instancing or
             // multi-level hierarchies
->>>>>>> 688c629c
             pipeline_compile_options.traversableGraphFlags =
                 OPTIX_TRAVERSABLE_GRAPH_FLAG_ALLOW_SINGLE_GAS;
 
