--- conflicted
+++ resolved
@@ -63,12 +63,7 @@
             p0);
 
         if (p0 == 0) {
-<<<<<<< HEAD
-            // One ray escaped. We are outside. Distance doesn't need to be
-            // signed.
-=======
             // One ray escaped. We are outside. Distance doesn't need to be signed.
->>>>>>> 688c629c
             return;
         }
     }
