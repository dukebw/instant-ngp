--- conflicted
+++ resolved
@@ -423,19 +423,10 @@
              "returns true if the user clicked the 'I want a repl' button")
         .def("frame",
              &Testbed::frame,
-<<<<<<< HEAD
-             "Process a single frame. Renders if a window was previously "
-             "created.")
-        .def("render",
-             &Testbed::render_to_cpu,
-             "Renders an image at the requested resolution. Does not require a "
-             "window.",
-=======
              "Process a single frame. Renders if a window was previously created.")
         .def("render",
              &Testbed::render_to_cpu,
              "Renders an image at the requested resolution. Does not require a window.",
->>>>>>> 688c629c
              py::arg("width") = 1920,
              py::arg("height") = 1080,
              py::arg("spp") = 1,
@@ -446,15 +437,9 @@
              py::arg("shutter_fraction") = 1.0f)
         .def("render_with_rolling_shutter",
              &Testbed::render_with_rolling_shutter_to_cpu,
-<<<<<<< HEAD
-             "Renders an image at the requested resolution. Does not require a "
-             "window. Supports rolling shutter, with per ray time being "
-             "computed as A+B*u+C*v+D*t for [A,B,C,D]",
-=======
              "Renders an image at the requested resolution. Does not require a window. "
              "Supports rolling shutter, with per ray time being computed as "
              "A+B*u+C*v+D*t for [A,B,C,D]",
->>>>>>> 688c629c
              py::arg("transform_matrix_start"),
              py::arg("transform_matrix_end"),
              py::arg("rolling_shutter") = Eigen::Vector4f::Zero(),
@@ -481,12 +466,7 @@
              "Reload the network from a json object.")
         .def("override_sdf_training_data",
              &Testbed::override_sdf_training_data,
-<<<<<<< HEAD
-             "Override the training data for learning a signed distance "
-             "function")
-=======
              "Override the training data for learning a signed distance function")
->>>>>>> 688c629c
         .def("calculate_iou",
              &Testbed::calculate_iou,
              "Calculate the intersection over union error value",
@@ -518,16 +498,6 @@
              py::arg("aabb") = BoundingBox{},
              py::arg("thresh") = std::numeric_limits<float>::max(),
              py::arg("generate_uvs_for_obj_file") = false,
-<<<<<<< HEAD
-             "Compute & save a marching cubes mesh from the current SDF or "
-             "NeRF model. "
-             "Supports OBJ and PLY format. Note that UVs are only supported by "
-             "OBJ files. "
-             "`thresh` is the density threshold; use 0 for SDF; 2.5 works well "
-             "for NeRF. "
-             "If the aabb parameter specifies an inside-out (\"empty\") box "
-             "(default), the current render_aabb bounding box is used.")
-=======
              "Compute & save a marching cubes mesh from the current SDF or NeRF model. "
              "Supports OBJ and PLY format. Note that UVs are only supported by OBJ "
              "files. "
@@ -535,7 +505,6 @@
              "NeRF. "
              "If the aabb parameter specifies an inside-out (\"empty\") box (default), "
              "the current render_aabb bounding box is used.")
->>>>>>> 688c629c
         .def("compute_marching_cubes_mesh",
              &Testbed::compute_marching_cubes_mesh,
              py::arg("resolution") = Eigen::Vector3i::Constant(256),
@@ -544,17 +513,10 @@
              "Compute a marching cubes mesh from the current SDF or NeRF model. "
              "Returns a python dict with numpy arrays V (vertices), N (vertex "
              "normals), C (vertex colors), and F (triangular faces). "
-<<<<<<< HEAD
-             "`thresh` is the density threshold; use 0 for SDF; 2.5 works well "
-             "for NeRF. "
-             "If the aabb parameter specifies an inside-out (\"empty\") box "
-             "(default), the current render_aabb bounding box is used.");
-=======
              "`thresh` is the density threshold; use 0 for SDF; 2.5 works well for "
              "NeRF. "
              "If the aabb parameter specifies an inside-out (\"empty\") box (default), "
              "the current render_aabb bounding box is used.");
->>>>>>> 688c629c
 
     // Interesting members.
     testbed.def_readwrite("dynamic_res", &Testbed::m_dynamic_res)
@@ -682,14 +644,8 @@
         .def_readwrite("n_images_for_training",
                        &Testbed::Nerf::Training::n_images_for_training)
         .def_readonly("transforms", &Testbed::Nerf::Training::transforms)
-<<<<<<< HEAD
-        //.def_readonly("focal_lengths",
-        //&Testbed::Nerf::Training::focal_lengths) // use
-        // training.dataset.metadata instead
-=======
         //.def_readonly("focal_lengths", &Testbed::Nerf::Training::focal_lengths) // use
         //training.dataset.metadata instead
->>>>>>> 688c629c
         .def_readonly("image_resolution", &Testbed::Nerf::Training::image_resolution)
         .def_readwrite("near_distance", &Testbed::Nerf::Training::near_distance)
         .def_readwrite("density_grid_decay",
@@ -714,13 +670,8 @@
              &Testbed::Nerf::Training::set_camera_extrinsics,
              py::arg("frame_idx"),
              py::arg("camera_to_world"),
-<<<<<<< HEAD
-             "Set up the camera extrinsics for the given training image index, "
-             "from the given 3x4 transformation matrix.")
-=======
              "Set up the camera extrinsics for the given training image index, from "
              "the given 3x4 transformation matrix.")
->>>>>>> 688c629c
         .def("get_camera_extrinsics",
              &Testbed::Nerf::Training::get_camera_extrinsics,
              py::arg("frame_idx"),
@@ -729,15 +680,9 @@
              &Testbed::Nerf::Training::set_image,
              py::arg("frame_idx"),
              py::arg("img"),
-<<<<<<< HEAD
-             "set one of the training images. must be a floating point numpy "
-             "array of (H,W,C) with 4 channels; linear color space; W and H "
-             "must match image size of the rest of the dataset");
-=======
              "set one of the training images. must be a floating point numpy array of "
              "(H,W,C) with 4 channels; linear color space; W and H must match image "
              "size of the rest of the dataset");
->>>>>>> 688c629c
 
     py::class_<Testbed::Sdf> sdf(testbed, "Sdf");
     sdf.def_readonly("training", &Testbed::Sdf::training)
