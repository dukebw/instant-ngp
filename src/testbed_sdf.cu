/*
 * Copyright (c) 2020-2022, NVIDIA CORPORATION.  All rights reserved.
 *
 * NVIDIA CORPORATION and its licensors retain all intellectual property
 * and proprietary rights in and to this software, related documentation
 * and any modifications thereto.  Any use, reproduction, disclosure or
 * distribution of this software and related documentation without an express
 * license agreement from NVIDIA CORPORATION is strictly prohibited.
 */

/** @file   testbed_sdf.cu
 *  @author Thomas Müller & Alex Evans, NVIDIA
 */

#include <neural-graphics-primitives/common.h>
#include <neural-graphics-primitives/discrete_distribution.h>
#include <neural-graphics-primitives/render_buffer.h>
#include <neural-graphics-primitives/testbed.h>
#include <neural-graphics-primitives/tinyobj_loader_wrapper.h>
<<<<<<< HEAD
#include <tiny-cuda-nn/common.h>
=======
>>>>>>> 688c629c
#include <tiny-cuda-nn/encodings/grid.h>
#include <tiny-cuda-nn/gpu_matrix.h>
#include <tiny-cuda-nn/network_with_input_encoding.h>
#include <tiny-cuda-nn/trainer.h>

#include <neural-graphics-primitives/common_device.cuh>
#include <neural-graphics-primitives/envmap.cuh>
#include <neural-graphics-primitives/random_val.cuh>  // helpers to generate random values, directions
#include <neural-graphics-primitives/takikawa_encoding.cuh>
#include <neural-graphics-primitives/trainable_buffer.cuh>
#include <neural-graphics-primitives/triangle_bvh.cuh>
#include <neural-graphics-primitives/triangle_octree.cuh>

using namespace Eigen;
using namespace tcnn;

NGP_NAMESPACE_BEGIN

static constexpr uint32_t MARCH_ITER = 10000;

Testbed::NetworkDims
Testbed::network_dims_sdf() const {
    NetworkDims dims;
    dims.n_input = 3;
    dims.n_output = 1;
    dims.n_pos = 3;
    return dims;
}

__device__ inline float
square(float x) {
    return x * x;
}
__device__ inline float
mix(float a, float b, float t) {
    return a + (b - a) * t;
}
__device__ inline Vector3f
mix(const Vector3f& a, const Vector3f& b, float t) {
    return a + (b - a) * t;
}

__device__ inline float
SchlickFresnel(float u) {
    float m = __saturatef(1.0 - u);
    return square(square(m)) * m;
}

__device__ inline float
G1(float NdotH, float a) {
    if (a >= 1.0) {
        return 1.0 / PI();
    }
    float a2 = square(a);
    float t = 1.0 + (a2 - 1.0) * NdotH * NdotH;
    return (a2 - 1.0) / (PI() * log(a2) * t);
}

__device__ inline float
G2(float NdotH, float a) {
    float a2 = square(a);
    float t = 1.0 + (a2 - 1.0) * NdotH * NdotH;
    return a2 / (PI() * t * t);
}

__device__ inline float
SmithG_GGX(float NdotV, float alphaG) {
    float a = alphaG * alphaG;
    float b = NdotV * NdotV;
    return 1.0 / (NdotV + sqrtf(a + b - a * b));
}

// this function largely based on:
// https://github.com/wdas/brdf/blob/master/src/brdfs/disney.brdf
// http://blog.selfshadow.com/publications/s2012-shading-course/burley/s2012_pbs_disney_brdf_notes_v3.pdf
__device__ Vector3f
evaluate_shading(const Vector3f& base_color,
                 const Vector3f& ambient_color,  // :)
                 const Vector3f& light_color,    // :)
                 float metallic,
                 float subsurface,
                 float specular,
                 float roughness,
                 float specular_tint,
                 float sheen,
                 float sheen_tint,
                 float clearcoat,
                 float clearcoat_gloss,
                 Vector3f L,
                 Vector3f V,
                 Vector3f N) {
    float NdotL = N.dot(L);
    float NdotV = N.dot(V);

    Vector3f H = (L + V).normalized();
    float NdotH = N.dot(H);
    float LdotH = L.dot(H);

    // Diffuse fresnel - go from 1 at normal incidence to .5 at grazing
    // and mix in diffuse retro-reflection based on roughness
    float FL = SchlickFresnel(NdotL), FV = SchlickFresnel(NdotV);
    Vector3f amb = (ambient_color * mix(0.2f, FV, metallic));
    amb = amb.array() * base_color.array();
    if (NdotL < 0.f || NdotV < 0.f) {
        return amb;
    }

    float luminance = base_color.dot(Vector3f(0.3f, 0.6f, 0.1f));

    // normalize luminance to isolate hue and saturation components
    Vector3f Ctint = base_color * (1.f / (luminance + 0.00001f));
    Vector3f Cspec0 =
        mix(mix(Vector3f(1.0f, 1.0f, 1.0f), Ctint, specular_tint) * specular * 0.08f,
            base_color,
            metallic);
    Vector3f Csheen = mix(Vector3f(1.0f, 1.0f, 1.0f), Ctint, sheen_tint);

    float Fd90 = 0.5f + 2.0f * LdotH * LdotH * roughness;
    float Fd = mix(1, Fd90, FL) * mix(1.f, Fd90, FV);

    // Based on Hanrahan-Krueger BRDF approximation of isotropic BSSRDF
    // 1.25 scale is used to (roughly) preserve albedo
    // Fss90 used to "flatten" retroreflection based on roughness
    float Fss90 = LdotH * LdotH * roughness;
    float Fss = mix(1.0f, Fss90, FL) * mix(1.0f, Fss90, FV);
    float ss = 1.25f * (Fss * (1.f / (NdotL + NdotV) - 0.5f) + 0.5f);

    // Specular
    float a = std::max(0.001f, square(roughness));
    float Ds = G2(NdotH, a);
    float FH = SchlickFresnel(LdotH);
    Vector3f Fs = mix(Cspec0, Vector3f(1.0f, 1.0f, 1.0f), FH);
    float Gs = SmithG_GGX(NdotL, a) * SmithG_GGX(NdotV, a);

    // sheen
    Vector3f Fsheen = FH * sheen * Csheen;

    // clearcoat (ior = 1.5 -> F0 = 0.04)
    float Dr = G1(NdotH, mix(0.1f, 0.001f, clearcoat_gloss));
    float Fr = mix(0.04f, 1.0f, FH);
    float Gr = SmithG_GGX(NdotL, 0.25f) * SmithG_GGX(NdotV, 0.25f);

    float CCs = 0.25f * clearcoat * Gr * Fr * Dr;
    Vector3f brdf =
        (float(1.0f / PI()) * mix(Fd, ss, subsurface) * base_color + Fsheen) *
            (1.0f - metallic) +
        Gs * Fs * Ds + Vector3f(CCs, CCs, CCs);
    return Vector3f(brdf.array() * light_color.array()) * NdotL + amb;
}

__global__ void
advance_pos_kernel_sdf(const uint32_t n_elements,
                       const float zero_offset,
                       Vector3f* __restrict__ positions,
                       float* __restrict__ distances,
                       SdfPayload* __restrict__ payloads,
                       BoundingBox aabb,
                       float floor_y,
                       const TriangleOctreeNode* __restrict__ octree_nodes,
                       int max_depth,
                       float distance_scale,
                       float maximum_distance,
                       float k,
                       float* __restrict__ prev_distances,
                       float* __restrict__ total_distances,
                       float* __restrict__ min_visibility) {
    const uint32_t i = threadIdx.x + blockIdx.x * blockDim.x;
    if (i >= n_elements) return;

    SdfPayload& payload = payloads[i];
    if (!payload.alive) {
        return;
    }

    float distance = distances[i] - zero_offset;

    distance *= distance_scale;

    // Advance by the predicted distance
    Vector3f pos = positions[i];
    pos += distance * payload.dir;

    // Skip over regions not covered by the octree
    if (octree_nodes && !TriangleOctree::contains(octree_nodes, max_depth, pos)) {
        float octree_distance =
            (TriangleOctree::ray_intersect(octree_nodes, max_depth, pos, payload.dir) +
             1e-6f);
        distance += octree_distance;
        pos += octree_distance * payload.dir;
    }
    if (pos.y() < floor_y && payload.dir.y() < 0.f) {
        float floor_dist = -(pos.y() - floor_y) / payload.dir.y();
        distance += floor_dist;
        pos += floor_dist * payload.dir;
        payload.alive = false;
    }

    positions[i] = pos;

    if (total_distances && distance > 0.0f) {
        // From https://www.iquilezles.org/www/articles/rmshadows/rmshadows.htm
        float total_distance = total_distances[i];
        float y = distance * distance / (2.0f * prev_distances[i]);
        float d = sqrtf(distance * distance - y * y);

        min_visibility[i] =
            fminf(min_visibility[i], k * d / fmaxf(0.0f, total_distance - y));
        prev_distances[i] = distance;
        total_distances[i] = total_distance + distance;
    }

    bool stay_alive =
        distance > maximum_distance && fabsf(distance / 2) > 3 * maximum_distance;
    if (!stay_alive) {
        payload.alive = false;
        return;
    }

    if (!aabb.contains(pos)) {
        payload.alive = false;
        return;
    }

    payload.n_steps++;
}

__global__ void
perturb_sdf_samples(uint32_t n_elements,
                    const Vector3f* __restrict__ perturbations,
                    Vector3f* __restrict__ positions,
                    float* __restrict__ distances) {
    uint32_t i = blockIdx.x * blockDim.x + threadIdx.x;
    if (i >= n_elements) return;

    Vector3f perturbation = perturbations[i];
    positions[i] += perturbation;

    // Small epsilon above 1 to ensure a triangle is always found.
    distances[i] = perturbation.norm() * 1.001f;
}

__global__ void
prepare_shadow_rays(const uint32_t n_elements,
                    Vector3f sun_dir,
                    Vector3f* __restrict__ positions,
                    Vector3f* __restrict__ normals,
                    float* __restrict__ distances,
                    float* __restrict__ prev_distances,
                    float* __restrict__ total_distances,
                    float* __restrict__ min_visibility,
                    SdfPayload* __restrict__ payloads,
                    BoundingBox aabb,
                    const TriangleOctreeNode* __restrict__ octree_nodes,
                    int max_depth) {
    const uint32_t i = threadIdx.x + blockIdx.x * blockDim.x;
    if (i >= n_elements) return;

    SdfPayload& payload = payloads[i];

    // Step back a little along the ray to prevent self-intersection
    Vector3f view_pos =
        positions[i] +
        faceforward(normals[i], -payload.dir, normals[i]).normalized() * 1e-3f;
    Vector3f dir = sun_dir.normalized();

    float t = fmaxf(aabb.ray_intersect(view_pos, dir).x() + 1e-6f, 0.0f);
    view_pos += t * dir;

    if (octree_nodes && !TriangleOctree::contains(octree_nodes, max_depth, view_pos)) {
        t = fmaxf(
            0.0f,
            TriangleOctree::ray_intersect(octree_nodes, max_depth, view_pos, dir) +
                1e-6f);
        view_pos += t * dir;
    }

    positions[i] = view_pos;

    if (!aabb.contains(view_pos)) {
        distances[i] = 10000.0f;
        payload.alive = false;
        min_visibility[i] = 1.0f;
        return;
    }

    distances[i] = 10000.0f;
    payload.idx = i;
    payload.dir = dir;
    payload.n_steps = 0;
    payload.alive = true;

    if (prev_distances) {
        prev_distances[i] = 1e20f;
    }

    if (total_distances) {
        total_distances[i] = 0.0f;
    }

    if (min_visibility) {
        min_visibility[i] = 1.0f;
    }
}

__global__ void
write_shadow_ray_result(const uint32_t n_elements,
                        BoundingBox aabb,
                        const Vector3f* __restrict__ positions,
                        const SdfPayload* __restrict__ shadow_payloads,
                        const float* __restrict__ min_visibility,
                        float* __restrict__ shadow_factors) {
    const uint32_t i = threadIdx.x + blockIdx.x * blockDim.x;
    if (i >= n_elements) return;

    shadow_factors[shadow_payloads[i].idx] =
        aabb.contains(positions[i]) ? 0.0f : min_visibility[i];
}

__global__ void
shade_kernel_sdf(const uint32_t n_elements,
                 BoundingBox aabb,
                 float floor_y,
                 const ERenderMode mode,
                 const BRDFParams brdf,
                 Vector3f sun_dir,
                 Vector3f up_dir,
                 Matrix<float, 3, 4> camera_matrix,
                 Vector3f* positions,
                 Vector3f* normals,
                 float* distances,
                 SdfPayload* payloads,
                 Array4f* frame_buffer) {
    const uint32_t i = threadIdx.x + blockIdx.x * blockDim.x;
    if (i >= n_elements) return;

    SdfPayload& payload = payloads[i];
    if (!aabb.contains(positions[i])) {
        return;
    }

    // The normal in memory isn't normalized yet
    Vector3f normal = normals[i].normalized();

    Vector3f pos = positions[i];
    bool floor = false;
    if (pos.y() < floor_y + 0.001f && payload.dir.y() < 0.f) {
        normal = Vector3f(0.f, 1.f, 0.f);
        floor = true;
    }
    Vector3f cam_pos = camera_matrix.col(3);
    Vector3f cam_fwd = camera_matrix.col(2);
    float ao = powf(0.92f, payload.n_steps * 0.5f) * (1.f / 0.92f);
    Array3f color;
    switch (mode) {
        case ERenderMode::AO: {
            float col = powf(0.92f, payload.n_steps);
            color = Array3f::Constant(col);
        } break;
        case ERenderMode::Shade: {
            float skyam = normal.dot(up_dir) * -0.5f + 0.5f;
            Vector3f suncol = Array3f{255.f / 255.0f, 225.f / 255.0f, 195.f / 255.0f} *
                              4.f * distances[i];  // Distance encodes shadow occlusion.
                                                   // 0=occluded, 1=no shadow
            const Vector3f skycol =
                Array3f{195.f / 255.0f, 215.f / 255.0f, 255.f / 255.0f} * 4.f * skyam;
            float check_size = 8.f / aabb.diag().x();
            float check = ((int(floorf(check_size * (pos.x() - aabb.min.x()))) ^
                            int(floorf(check_size * (pos.z() - aabb.min.z())))) &
                           1)
                              ? 0.8f
                              : 0.2f;
            const Vector3f floorcol =
                Array3f{check * check * check, check * check, check};
            Vector3f col = evaluate_shading(
                floor ? floorcol : brdf.basecolor.array() * brdf.basecolor.array(),
                brdf.ambientcolor.array() * skycol.array(),
                suncol,
                floor ? 0.f : brdf.metallic,
                floor ? 0.f : brdf.subsurface,
                floor ? 1.f : brdf.specular,
                floor ? 0.5f : brdf.roughness,
                0.f,
                floor ? 0.f : brdf.sheen,
                0.f,
                floor ? 0.f : brdf.clearcoat,
                brdf.clearcoat_gloss,
                sun_dir,
                -payload.dir.normalized(),
                normal);
            color = col.array();
        } break;
        case ERenderMode::Depth: {
            float z = cam_fwd.dot(pos - cam_pos);
            color = {z, z, z};
        } break;
        case ERenderMode::Distance: {
            float z = (pos - cam_pos).norm();
            color = {z, z, z};
        } break;
        case ERenderMode::Positions: {
            pos = pos * 10.f;
            color = {pos.x() - floorf(pos.x()),
                     pos.y() - floorf(pos.y()),
                     pos.z() - floorf(pos.z())};
        } break;
        case ERenderMode::Normals: {
<<<<<<< HEAD
            // Hack to make normals look nicer: treat them as sRGB valued and
            // map that to linear. Gives a more perceptually uniform appearance
            // (assuming sRGB is roughly perceptual).
=======
            // Hack to make normals look nicer: treat them as sRGB valued and map that
            // to linear. Gives a more perceptually uniform appearance (assuming sRGB is
            // roughly perceptual).
>>>>>>> 688c629c
            color = srgb_to_linear(0.5f * normal.array() + Array3f::Constant(0.5f));
        } break;
        case ERenderMode::Cost: {
            float col = (float)payload.n_steps / 30;
            color = Array3f::Constant(col);
        } break;
        case ERenderMode::EncodingVis: {
            color = normals[i];
        } break;
    }

    frame_buffer[payload.idx] = {color.x(), color.y(), color.z(), 1.0f};
}

__global__ void
compact_kernel_shadow_sdf(const uint32_t n_elements,
                          const float zero_offset,
                          Vector3f* src_positions,
                          float* src_distances,
                          SdfPayload* src_payloads,
                          float* src_prev_distances,
                          float* src_total_distances,
                          float* src_min_visibility,
                          Vector3f* dst_positions,
                          float* dst_distances,
                          SdfPayload* dst_payloads,
                          float* dst_prev_distances,
                          float* dst_total_distances,
                          float* dst_min_visibility,
                          Vector3f* dst_final_positions,
                          float* dst_final_distances,
                          SdfPayload* dst_final_payloads,
                          float* dst_final_prev_distances,
                          float* dst_final_total_distances,
                          float* dst_final_min_visibility,
                          BoundingBox aabb,
                          uint32_t* counter,
                          uint32_t* finalCounter) {
    const uint32_t i = threadIdx.x + blockIdx.x * blockDim.x;
    if (i >= n_elements) return;

    SdfPayload& src_payload = src_payloads[i];

    if (src_payload.alive) {
        uint32_t idx = atomicAdd(counter, 1);
        dst_payloads[idx] = src_payload;
        dst_positions[idx] = src_positions[i];
        dst_distances[idx] = src_distances[i];
        dst_prev_distances[idx] = src_prev_distances[i];
        dst_total_distances[idx] = src_total_distances[i];
        dst_min_visibility[idx] = src_min_visibility[i];
<<<<<<< HEAD
    } else {  // For shadow rays, collect _all_ final samples to keep track of
              // their partial visibility
=======
    } else {  // For shadow rays, collect _all_ final samples to keep track of their
              // partial visibility
>>>>>>> 688c629c
        uint32_t idx = atomicAdd(finalCounter, 1);
        dst_final_payloads[idx] = src_payload;
        dst_final_positions[idx] = src_positions[i];
        dst_final_distances[idx] = src_distances[i];
        dst_final_prev_distances[idx] = src_prev_distances[i];
        dst_final_total_distances[idx] = src_total_distances[i];
        dst_final_min_visibility[idx] =
            aabb.contains(src_positions[i]) ? 0.0f : src_min_visibility[i];
    }
}

__global__ void
compact_kernel_sdf(const uint32_t n_elements,
                   const float zero_offset,
                   Vector3f* src_positions,
                   float* src_distances,
                   SdfPayload* src_payloads,
                   Vector3f* dst_positions,
                   float* dst_distances,
                   SdfPayload* dst_payloads,
                   Vector3f* dst_final_positions,
                   float* dst_final_distances,
                   SdfPayload* dst_final_payloads,
                   BoundingBox aabb,
                   uint32_t* counter,
                   uint32_t* finalCounter) {
    const uint32_t i = threadIdx.x + blockIdx.x * blockDim.x;
    if (i >= n_elements) return;

    SdfPayload& src_payload = src_payloads[i];

    if (src_payload.alive) {
        uint32_t idx = atomicAdd(counter, 1);
        dst_payloads[idx] = src_payload;
        dst_positions[idx] = src_positions[i];
        dst_distances[idx] = src_distances[i];
    } else if (aabb.contains(src_positions[i])) {
        uint32_t idx = atomicAdd(finalCounter, 1);
        dst_final_payloads[idx] = src_payload;
        dst_final_positions[idx] = src_positions[i];
        dst_final_distances[idx] =
            1.0f;  // HACK: Distances encode shadowing factor when shading
    }
}

__global__ void
uniform_octree_sample_kernel(const uint32_t num_elements,
                             default_rng_t rng,
                             const TriangleOctreeNode* __restrict__ octree_nodes,
                             uint32_t num_nodes,
                             uint32_t depth,
                             Vector3f* __restrict__ samples) {
    uint32_t i = blockIdx.x * blockDim.x + threadIdx.x;
    if (i >= num_elements) return;

    rng.advance(i * (1 << 8));

    // Samples random nodes until a leaf is picked
    uint32_t node;
    uint32_t child;
    do {
        node = umin((uint32_t)(random_val(rng) * num_nodes), num_nodes - 1);
        child = umin((uint32_t)(random_val(rng) * 8), 8u - 1);
    } while (octree_nodes[node].depth < depth - 2 ||
             octree_nodes[node].children[child] == -1);

    // Here it should be guaranteed that any child of the node is -1
    float size = scalbnf(1.0f, -depth + 1);

    Vector3i16 pos = octree_nodes[node].pos * 2;
    if (child & 1) ++pos.x();
    if (child & 2) ++pos.y();
    if (child & 4) ++pos.z();
    samples[i] = size * (pos.cast<float>() + samples[i]);
}

__global__ void
scale_to_aabb_kernel(uint32_t n_elements,
                     BoundingBox aabb,
                     Vector3f* __restrict__ inout) {
    uint32_t i = blockIdx.x * blockDim.x + threadIdx.x;
    if (i >= n_elements) return;

    inout[i] = aabb.min + inout[i].cwiseProduct(aabb.diag());
}

__global__ void
compare_signs_kernel(uint32_t n_elements,
                     const Vector3f* positions,
                     const float* distances_ref,
                     const float* distances_model,
                     uint32_t* counters,
                     const TriangleOctreeNode* octree_nodes,
                     int max_depth) {
    uint32_t i = blockIdx.x * blockDim.x + threadIdx.x;
    if (i >= n_elements) return;
    bool inside1 = distances_ref[i] <= 0.f;
    bool inside2 = distances_model[i] <= 0.f;
    if (octree_nodes &&
        !TriangleOctree::contains(octree_nodes, max_depth, positions[i])) {
<<<<<<< HEAD
        inside2 = inside1;           // assume, when using the octree, that the model is
                                     // always correct outside the octree.
=======
        inside2 = inside1;  // assume, when using the octree, that the model is always
                            // correct outside the octree.
>>>>>>> 688c629c
        atomicAdd(&counters[6], 1);  // outside the octree
    } else {
        atomicAdd(&counters[7], 1);  // inside the octree
    }
    atomicAdd(&counters[inside1 ? 0 : 1], 1);
    atomicAdd(&counters[inside2 ? 2 : 3], 1);
    if (inside1 && inside2) atomicAdd(&counters[4], 1);
    if (inside1 || inside2) atomicAdd(&counters[5], 1);
}

__global__ void
scale_iou_counters_kernel(uint32_t n_elements, uint32_t* counters, float scale) {
    uint32_t i = blockIdx.x * blockDim.x + threadIdx.x;
    if (i >= n_elements) return;

    counters[i] = uint32_t(roundf(counters[i] * scale));
}

__global__ void
assign_float(uint32_t n_elements, float value, float* __restrict__ out) {
    uint32_t i = blockIdx.x * blockDim.x + threadIdx.x;
    if (i >= n_elements) return;

    out[i] = value;
}

__global__ void
init_rays_with_payload_kernel_sdf(
    uint32_t spp,
    Vector3f* __restrict__ positions,
    float* __restrict__ distances,
    SdfPayload* __restrict__ payloads,
    Vector2i resolution,
    Vector2f focal_length,
    Matrix<float, 3, 4> camera_matrix,
    Vector2f screen_center,
    bool snap_to_pixel_centers,
    BoundingBox aabb,
    float floor_y,
    float plane_z,
    float dof,
    const float* __restrict__ envmap_data,
    const Vector2i envmap_resolution,
    Array4f* __restrict__ framebuffer,
    const TriangleOctreeNode* __restrict__ octree_nodes = nullptr,
    int max_depth = 0) {
    uint32_t x = threadIdx.x + blockDim.x * blockIdx.x;
    uint32_t y = threadIdx.y + blockDim.y * blockIdx.y;

    if (x >= resolution.x() || y >= resolution.y()) {
        return;
    }

    uint32_t idx = x + resolution.x() * y;

    if (plane_z < 0) {
        dof = 0.0;
    }

    Ray ray = pixel_to_ray(spp,
                           {x, y},
                           resolution,
                           focal_length,
                           camera_matrix,
                           screen_center,
                           snap_to_pixel_centers,
                           plane_z,
                           dof);

    if (plane_z < 0) {
        float n = ray.d.norm();
        SdfPayload& payload = payloads[idx];
        payload.dir = (1.0f / n) * ray.d;
        payload.idx = idx;
        payload.n_steps = 0;
        payload.alive = false;
        positions[idx] = ray.o - plane_z * ray.d;
        distances[idx] = 10000.0f;
        return;
    }

    ray.d = ray.d.normalized();
    float t = max(aabb.ray_intersect(ray.o, ray.d).x(), 0.0f);
    ray.o = ray.o + (t + 1e-6f) * ray.d;

    if (octree_nodes && !TriangleOctree::contains(octree_nodes, max_depth, ray.o)) {
        t = max(0.0f,
                TriangleOctree::ray_intersect(octree_nodes, max_depth, ray.o, ray.d));
        if (ray.o.y() > floor_y && ray.d.y() < 0.f) {
            float floor_dist = -(ray.o.y() - floor_y) / ray.d.y();
            if (floor_dist > 0.f) {
                t = min(t, floor_dist);
            }
        }
        ray.o = ray.o + (t + 1e-6f) * ray.d;
    }

    positions[idx] = ray.o;

    if (envmap_data) {
        framebuffer[idx] = read_envmap(envmap_data, envmap_resolution, ray.d);
    }

    SdfPayload& payload = payloads[idx];
    if (!aabb.contains(ray.o)) {
        distances[idx] = 10000.0f;
        payload.alive = false;
        return;
    }

    distances[idx] = 10000.0f;
    payload.dir = ray.d;
    payload.idx = idx;
    payload.n_steps = 0;
    payload.alive = true;
}

__host__ __device__ uint32_t
sample_discrete(float uniform_sample, const float* __restrict__ cdf, int length) {
    return binary_search(uniform_sample, cdf, length);
}

__global__ void
sample_uniform_on_triangle_kernel(uint32_t n_elements,
                                  const float* __restrict__ cdf,
                                  uint32_t length,
                                  const Triangle* __restrict__ triangles,
                                  Vector3f* __restrict__ sampled_positions) {
    uint32_t i = blockIdx.x * blockDim.x + threadIdx.x;
    if (i >= n_elements) return;

    Vector3f sample = sampled_positions[i];
    uint32_t tri_idx = sample_discrete(sample.x(), cdf, length);

    sampled_positions[i] = triangles[tri_idx].sample_uniform_position(sample.tail<2>());
}

void
Testbed::SphereTracer::init_rays_from_camera(uint32_t spp,
                                             const Vector2i& resolution,
                                             const Vector2f& focal_length,
                                             const Matrix<float, 3, 4>& camera_matrix,
                                             const Vector2f& screen_center,
                                             bool snap_to_pixel_centers,
                                             const BoundingBox& aabb,
                                             float floor_y,
                                             float plane_z,
                                             float dof,
                                             const float* envmap_data,
                                             const Vector2i& envmap_resolution,
                                             Array4f* frame_buffer,
                                             const TriangleOctree* octree,
                                             cudaStream_t stream) {
<<<<<<< HEAD
    // Make sure we have enough memory reserved to render at the requested
    // resolution
=======
    // Make sure we have enough memory reserved to render at the requested resolution
>>>>>>> 688c629c
    size_t n_pixels = (size_t)resolution.x() * resolution.y();
    enlarge(n_pixels);

    const dim3 threads = {16, 8, 1};
    const dim3 blocks = {div_round_up((uint32_t)resolution.x(), threads.x),
                         div_round_up((uint32_t)resolution.y(), threads.y),
                         1};
    init_rays_with_payload_kernel_sdf<<<blocks, threads, 0, stream>>>(
        spp,
        m_rays[0].pos.data(),
        m_rays[0].distance.data(),
        m_rays[0].payload.data(),
        resolution,
        focal_length,
        camera_matrix,
        screen_center,
        snap_to_pixel_centers,
        aabb,
        floor_y,
        plane_z,
        dof,
        envmap_data,
        envmap_resolution,
        frame_buffer,
        octree ? octree->nodes_gpu() : nullptr,
        octree ? octree->depth() : 0);
    m_n_rays_initialized = (uint32_t)n_pixels;
}

void
Testbed::SphereTracer::init_rays_from_data(uint32_t n_elements,
                                           const RaysSdfSoa& data,
                                           cudaStream_t stream) {
    enlarge(n_elements);
    m_rays[0].copy_from_other_async(n_elements, data, stream);
    m_n_rays_initialized = n_elements;
}

uint32_t
Testbed::SphereTracer::trace_bvh(TriangleBvh* bvh,
                                 const Triangle* triangles,
                                 cudaStream_t stream) {
    uint32_t n_alive = m_n_rays_initialized;
    m_n_rays_initialized = 0;

    if (!bvh) {
        return 0;
    }

    // Abuse the normal buffer to temporarily hold ray directions
    parallel_for_gpu(stream,
                     n_alive,
                     [payloads = m_rays[0].payload.data(),
                      normals = m_rays[0].normal.data()] __device__(size_t i) {
                         normals[i] = payloads[i].dir;
                     });

    bvh->ray_trace_gpu(
        n_alive, m_rays[0].pos.data(), m_rays[0].normal.data(), triangles, stream);
    return n_alive;
}

uint32_t
Testbed::SphereTracer::trace(const distance_fun_t& distance_function,
                             float zero_offset,
                             float distance_scale,
                             float maximum_distance,
                             const BoundingBox& aabb,
                             const float floor_y,
                             const TriangleOctree* octree,
                             cudaStream_t stream) {
    if (m_n_rays_initialized == 0) {
        return 0;
    }

    CUDA_CHECK_THROW(
        cudaMemsetAsync(m_hit_counter.data(), 0, sizeof(uint32_t), stream));

    const uint32_t STEPS_INBETWEEN_COMPACTION = 4;

    uint32_t n_alive = m_n_rays_initialized;
    m_n_rays_initialized = 0;

    uint32_t i = 1;
    uint32_t double_buffer_index = 0;
    while (i < MARCH_ITER) {
        // Compact more frequently in the first couple of steps
        uint32_t step_size = std::min(i, STEPS_INBETWEEN_COMPACTION);

        RaysSdfSoa& rays_current = m_rays[(double_buffer_index + 1) % 2];
        RaysSdfSoa& rays_tmp = m_rays[double_buffer_index % 2];
        ++double_buffer_index;

        // Compact rays that did not diverge yet
        {
            CUDA_CHECK_THROW(
                cudaMemsetAsync(m_alive_counter.data(), 0, sizeof(uint32_t), stream));
            if (m_trace_shadow_rays) {
                linear_kernel(compact_kernel_shadow_sdf,
                              0,
                              stream,
                              n_alive,
                              zero_offset,
                              rays_tmp.pos.data(),
                              rays_tmp.distance.data(),
                              rays_tmp.payload.data(),
                              rays_tmp.prev_distance.data(),
                              rays_tmp.total_distance.data(),
                              rays_tmp.min_visibility.data(),
                              rays_current.pos.data(),
                              rays_current.distance.data(),
                              rays_current.payload.data(),
                              rays_current.prev_distance.data(),
                              rays_current.total_distance.data(),
                              rays_current.min_visibility.data(),
                              m_rays_hit.pos.data(),
                              m_rays_hit.distance.data(),
                              m_rays_hit.payload.data(),
                              m_rays_hit.prev_distance.data(),
                              m_rays_hit.total_distance.data(),
                              m_rays_hit.min_visibility.data(),
                              aabb,
                              m_alive_counter.data(),
                              m_hit_counter.data());
            } else {
                linear_kernel(compact_kernel_sdf,
                              0,
                              stream,
                              n_alive,
                              zero_offset,
                              rays_tmp.pos.data(),
                              rays_tmp.distance.data(),
                              rays_tmp.payload.data(),
                              rays_current.pos.data(),
                              rays_current.distance.data(),
                              rays_current.payload.data(),
                              m_rays_hit.pos.data(),
                              m_rays_hit.distance.data(),
                              m_rays_hit.payload.data(),
                              aabb,
                              m_alive_counter.data(),
                              m_hit_counter.data());
            }
            CUDA_CHECK_THROW(cudaMemcpyAsync(&n_alive,
                                             m_alive_counter.data(),
                                             sizeof(uint32_t),
                                             cudaMemcpyDeviceToHost,
                                             stream));
            CUDA_CHECK_THROW(cudaStreamSynchronize(stream));
        }

        if (n_alive == 0) {
            break;
        }

        for (uint32_t j = 0; j < step_size; ++j) {
            distance_function(n_alive, rays_current.pos, rays_current.distance, stream);
            linear_kernel(
                advance_pos_kernel_sdf,
                0,
                stream,
                n_alive,
                zero_offset,
                rays_current.pos.data(),
                rays_current.distance.data(),
                rays_current.payload.data(),
                aabb,
                floor_y,
                octree ? octree->nodes_gpu() : nullptr,
                octree ? octree->depth() : 0,
                distance_scale,
                maximum_distance,
                m_shadow_sharpness,
                m_trace_shadow_rays ? rays_current.prev_distance.data() : nullptr,
                m_trace_shadow_rays ? rays_current.total_distance.data() : nullptr,
                m_trace_shadow_rays ? rays_current.min_visibility.data() : nullptr);
        }

        i += step_size;
    }

    uint32_t n_hit;
    CUDA_CHECK_THROW(cudaMemcpyAsync(&n_hit,
                                     m_hit_counter.data(),
                                     sizeof(uint32_t),
                                     cudaMemcpyDeviceToHost,
                                     stream));
    CUDA_CHECK_THROW(cudaStreamSynchronize(stream));
    return n_hit;
}

void
Testbed::SphereTracer::enlarge(size_t n_elements) {
    n_elements = next_multiple(n_elements, size_t(tcnn::batch_size_granularity));
    m_rays[0].enlarge(n_elements);
    m_rays[1].enlarge(n_elements);
    m_rays_hit.enlarge(n_elements);
}

void
Testbed::FiniteDifferenceNormalsApproximator::enlarge(uint32_t n_elements) {
    dx.enlarge(n_elements);
    dy.enlarge(n_elements);
    dz.enlarge(n_elements);

    dist_dx_pos.enlarge(n_elements);
    dist_dy_pos.enlarge(n_elements);
    dist_dz_pos.enlarge(n_elements);

    dist_dx_neg.enlarge(n_elements);
    dist_dy_neg.enlarge(n_elements);
    dist_dz_neg.enlarge(n_elements);
}

void
Testbed::FiniteDifferenceNormalsApproximator::normal(
    uint32_t n_elements,
    const distance_fun_t& distance_function,
    GPUMemory<Vector3f>& pos,
    GPUMemory<Vector3f>& normal,
    float epsilon,
    cudaStream_t stream) {
    enlarge(n_elements);

<<<<<<< HEAD
    parallel_for_gpu(stream, n_elements, [=, *this] __device__(size_t i) {
        Vector3f p = pos[i];
        dx[i] = Vector3f{p.x() + epsilon, p.y(), p.z()};
        dy[i] = Vector3f{p.x(), p.y() + epsilon, p.z()};
        dz[i] = Vector3f{p.x(), p.y(), p.z() + epsilon};
    });
=======
    parallel_for_gpu(stream,
                     n_elements,
                     [pos = pos.data(),
                      dx = dx.data(),
                      dy = dy.data(),
                      dz = dz.data(),
                      epsilon] __device__(size_t i) {
                         Vector3f p = pos[i];
                         dx[i] = Vector3f{p.x() + epsilon, p.y(), p.z()};
                         dy[i] = Vector3f{p.x(), p.y() + epsilon, p.z()};
                         dz[i] = Vector3f{p.x(), p.y(), p.z() + epsilon};
                     });
>>>>>>> 688c629c

    distance_function(n_elements, dx, dist_dx_pos, stream);
    distance_function(n_elements, dy, dist_dy_pos, stream);
    distance_function(n_elements, dz, dist_dz_pos, stream);

<<<<<<< HEAD
    parallel_for_gpu(stream, n_elements, [=, *this] __device__(size_t i) {
        Vector3f p = pos[i];
        dx[i] = Vector3f{p.x() - epsilon, p.y(), p.z()};
        dy[i] = Vector3f{p.x(), p.y() - epsilon, p.z()};
        dz[i] = Vector3f{p.x(), p.y(), p.z() - epsilon};
    });
=======
    parallel_for_gpu(stream,
                     n_elements,
                     [pos = pos.data(),
                      dx = dx.data(),
                      dy = dy.data(),
                      dz = dz.data(),
                      epsilon] __device__(size_t i) {
                         Vector3f p = pos[i];
                         dx[i] = Vector3f{p.x() - epsilon, p.y(), p.z()};
                         dy[i] = Vector3f{p.x(), p.y() - epsilon, p.z()};
                         dz[i] = Vector3f{p.x(), p.y(), p.z() - epsilon};
                     });
>>>>>>> 688c629c

    distance_function(n_elements, dx, dist_dx_neg, stream);
    distance_function(n_elements, dy, dist_dy_neg, stream);
    distance_function(n_elements, dz, dist_dz_neg, stream);

<<<<<<< HEAD
    parallel_for_gpu(stream, n_elements, [=, *this] __device__(size_t i) {
        normal[i] = {dist_dx_pos[i] - dist_dx_neg[i],
                     dist_dy_pos[i] - dist_dy_neg[i],
                     dist_dz_pos[i] - dist_dz_neg[i]};
    });
=======
    parallel_for_gpu(stream,
                     n_elements,
                     [normal = normal.data(),
                      dist_dx_pos = dist_dx_pos.data(),
                      dist_dx_neg = dist_dx_neg.data(),
                      dist_dy_pos = dist_dy_pos.data(),
                      dist_dy_neg = dist_dy_neg.data(),
                      dist_dz_pos = dist_dz_pos.data(),
                      dist_dz_neg = dist_dz_neg.data()] __device__(size_t i) {
                         normal[i] = {dist_dx_pos[i] - dist_dx_neg[i],
                                      dist_dy_pos[i] - dist_dy_neg[i],
                                      dist_dz_pos[i] - dist_dz_neg[i]};
                     });
>>>>>>> 688c629c
}

void
Testbed::render_sdf(const distance_fun_t& distance_function,
                    const normals_fun_t& normals_function,
                    CudaRenderBuffer& render_buffer,
                    const Vector2i& max_res,
                    const Vector2f& focal_length,
                    const Matrix<float, 3, 4>& camera_matrix,
                    const Vector2f& screen_center,
                    cudaStream_t stream) {
    float plane_z = m_slice_plane_z + m_scale;
    if (m_render_mode == ERenderMode::Slice) {
        plane_z = -plane_z;
    }
    auto* octree_ptr = m_sdf.uses_takikawa_encoding || m_sdf.use_triangle_octree
                           ? m_sdf.triangle_octree.get()
                           : nullptr;

    // Reserve the memory for max-res rendering to prevent stuttering
    m_sdf.tracer.enlarge(max_res.x() * max_res.y());

    BoundingBox sdf_bounding_box = m_aabb;
    sdf_bounding_box.inflate(m_sdf.zero_offset);
    m_sdf.tracer.init_rays_from_camera(render_buffer.spp(),
                                       render_buffer.resolution(),
                                       focal_length,
                                       camera_matrix,
                                       screen_center,
                                       m_snap_to_pixel_centers,
                                       sdf_bounding_box,
                                       get_floor_y(),
                                       plane_z,
                                       m_dof,
                                       m_envmap.envmap->params_inference(),
                                       m_envmap.resolution,
                                       render_buffer.frame_buffer(),
                                       octree_ptr,
                                       stream);

    bool gt_raytrace = m_render_ground_truth && !m_sdf.groundtruth_spheremarch;

    auto trace = [&](SphereTracer& tracer) {
        if (gt_raytrace) {
            return tracer.trace_bvh(
                m_sdf.triangle_bvh.get(), m_sdf.triangles_gpu.data(), stream);
        } else {
            return tracer.trace(distance_function,
                                m_sdf.zero_offset,
                                m_sdf.distance_scale,
                                m_sdf.maximum_distance,
                                sdf_bounding_box,
                                get_floor_y(),
                                octree_ptr,
                                stream);
        }
    };

    uint32_t n_hit;
    if (m_render_mode == ERenderMode::Slice) {
        n_hit = m_sdf.tracer.n_rays_initialized();
    } else {
        n_hit = trace(m_sdf.tracer);
    }
    RaysSdfSoa& rays_hit = m_render_mode == ERenderMode::Slice || gt_raytrace
                               ? m_sdf.tracer.rays_init()
                               : m_sdf.tracer.rays_hit();

    if (m_render_mode == ERenderMode::Slice) {
        if (m_visualized_dimension == -1) {
            distance_function(n_hit, rays_hit.pos, rays_hit.distance, stream);
            extract_dimension_pos_neg_kernel<float>
                <<<n_blocks_linear(n_hit * 3), n_threads_linear, 0, stream>>>(
                    n_hit * 3,
                    0,
                    1,
                    3,
                    rays_hit.distance.data(),
                    CM,
                    (float*)rays_hit.normal.data());
        } else {
            // Store colors in the normal buffer
            uint32_t n_elements = next_multiple(n_hit, tcnn::batch_size_granularity);

            GPUMatrix<float> positions_matrix(
                (float*)rays_hit.pos.data(), 3, n_elements);
            GPUMatrix<float> colors_matrix(
                (float*)rays_hit.normal.data(), 3, n_elements);
            m_network->visualize_activation(stream,
                                            m_visualized_layer,
                                            m_visualized_dimension,
                                            positions_matrix,
                                            colors_matrix);
        }
    }

    ERenderMode render_mode =
        (m_visualized_dimension > -1 || m_render_mode == ERenderMode::Slice)
            ? ERenderMode::EncodingVis
            : m_render_mode;
    if (render_mode == ERenderMode::Shade || render_mode == ERenderMode::Normals) {
        if (m_sdf.analytic_normals || gt_raytrace) {
            normals_function(n_hit, rays_hit.pos, rays_hit.normal, stream);
        } else {
<<<<<<< HEAD
            // Prevent spurious enlargements by reserving enough memory to hold
            // a full-res image in any case.
=======
            // Prevent spurious enlargements by reserving enough memory to hold a
            // full-res image in any case.
>>>>>>> 688c629c
            m_sdf.fd_normals.enlarge(render_buffer.resolution().x() *
                                     render_buffer.resolution().y());
            m_sdf.fd_normals.normal(n_hit,
                                    distance_function,
                                    rays_hit.pos,
                                    rays_hit.normal,
                                    m_sdf.fd_normals_epsilon,
                                    stream);
        }

        if (render_mode == ERenderMode::Shade && n_hit > 0) {
            // Shadow rays towards the sun
            m_sdf.shadow_tracer.init_rays_from_data(n_hit, rays_hit, stream);
            m_sdf.shadow_tracer.set_trace_shadow_rays(true);
            m_sdf.shadow_tracer.set_shadow_sharpness(m_sdf.shadow_sharpness);
            RaysSdfSoa& shadow_rays_init = m_sdf.shadow_tracer.rays_init();
            linear_kernel(prepare_shadow_rays,
                          0,
                          stream,
                          n_hit,
                          m_sun_dir.normalized(),
                          shadow_rays_init.pos.data(),
                          shadow_rays_init.normal.data(),
                          shadow_rays_init.distance.data(),
                          shadow_rays_init.prev_distance.data(),
                          shadow_rays_init.total_distance.data(),
                          shadow_rays_init.min_visibility.data(),
                          shadow_rays_init.payload.data(),
                          sdf_bounding_box,
                          octree_ptr ? octree_ptr->nodes_gpu() : nullptr,
                          octree_ptr ? octree_ptr->depth() : 0);
            uint32_t n_hit_shadow = trace(m_sdf.shadow_tracer);
            auto& shadow_rays_hit = gt_raytrace ? m_sdf.shadow_tracer.rays_init()
                                                : m_sdf.shadow_tracer.rays_hit();

            linear_kernel(write_shadow_ray_result,
                          0,
                          stream,
                          n_hit_shadow,
                          sdf_bounding_box,
                          shadow_rays_hit.pos.data(),
                          shadow_rays_hit.payload.data(),
                          shadow_rays_hit.min_visibility.data(),
                          rays_hit.distance.data());

            // todo: Reflection rays?
        }
    } else if (render_mode == ERenderMode::EncodingVis &&
               m_render_mode != ERenderMode::Slice) {
        // HACK: Store colors temporarily in the normal buffer
        uint32_t n_elements = next_multiple(n_hit, tcnn::batch_size_granularity);

        GPUMatrix<float> positions_matrix((float*)rays_hit.pos.data(), 3, n_elements);
        GPUMatrix<float> colors_matrix((float*)rays_hit.normal.data(), 3, n_elements);
        m_network->visualize_activation(stream,
                                        m_visualized_layer,
                                        m_visualized_dimension,
                                        positions_matrix,
                                        colors_matrix);
    }

    linear_kernel(shade_kernel_sdf,
                  0,
                  stream,
                  n_hit,
                  m_aabb,
                  get_floor_y(),
                  render_mode,
                  m_sdf.brdf,
                  m_sun_dir.normalized(),
                  m_up_dir.normalized(),
                  camera_matrix,
                  rays_hit.pos.data(),
                  rays_hit.normal.data(),
                  rays_hit.distance.data(),
                  rays_hit.payload.data(),
                  render_buffer.frame_buffer());

    if (render_mode == ERenderMode::Cost) {
        std::vector<SdfPayload> payloads_final_cpu(n_hit);
        rays_hit.payload.copy_to_host(payloads_final_cpu, n_hit);
        size_t total_n_steps = 0;
        for (uint32_t i = 0; i < n_hit; ++i) {
            total_n_steps += payloads_final_cpu[i].n_steps;
        }
        tlog::info() << "Total steps per hit= " << total_n_steps << "/" << n_hit
                     << " = " << ((float)total_n_steps / (float)n_hit);
    }
}

void
Testbed::load_mesh() {
    if (!equals_case_insensitive(m_data_path.extension(), "obj")) {
        throw std::runtime_error{"Sdf data path must be a mesh in .obj format."};
    }

    // The expected format is
    // [v1.x][v1.y][v1.z][v2.x]...
    std::vector<Vector3f> vertices = load_obj(m_data_path.str());
    size_t n_vertices = vertices.size();
    size_t n_triangles = n_vertices / 3;

    m_raw_aabb.min = Vector3f::Constant(std::numeric_limits<float>::infinity());
    m_raw_aabb.max = Vector3f::Constant(-std::numeric_limits<float>::infinity());
    for (size_t i = 0; i < n_vertices; ++i) {
        m_raw_aabb.enlarge(vertices[i]);
    }

    // Inflate AABB by 1% to give the network a little wiggle room.
    m_raw_aabb.inflate(m_raw_aabb.diag().norm() * 0.005f);
    m_sdf.mesh_scale = m_raw_aabb.diag().maxCoeff();

    // Normalize vertex coordinates to lie within [0,1]^3.
    // This way, none of the constants need to carry around
    // bounding box factors.
    for (size_t i = 0; i < n_vertices; ++i) {
        vertices[i] = (vertices[i] - m_raw_aabb.min - 0.5f * m_raw_aabb.diag()) /
                          m_sdf.mesh_scale +
                      Vector3f::Constant(0.5f);
    }

    m_aabb = {};
    for (size_t i = 0; i < n_vertices; ++i) {
        m_aabb.enlarge(vertices[i]);
    }
    m_aabb = m_aabb.intersection(BoundingBox{Vector3f::Zero(), Vector3f::Ones()});
    m_render_aabb = m_aabb;
    m_mesh.thresh = 0.f;

    m_sdf.triangles_cpu.resize(n_triangles);
    for (size_t i = 0; i < n_vertices; i += 3) {
        m_sdf.triangles_cpu[i / 3] = {
            vertices[i + 0], vertices[i + 1], vertices[i + 2]};
    }

    if (!m_sdf.triangle_bvh) m_sdf.triangle_bvh = TriangleBvh::make();
    m_sdf.triangle_bvh->build(m_sdf.triangles_cpu, 8);
    m_sdf.triangles_gpu.resize_and_copy_from_host(m_sdf.triangles_cpu);
    m_sdf.triangle_bvh->build_optix(m_sdf.triangles_gpu, m_inference_stream);

    m_sdf.triangle_octree.reset(new TriangleOctree{});
    m_sdf.triangle_octree->build(*m_sdf.triangle_bvh, m_sdf.triangles_cpu, 10);

    m_bounding_radius = Vector3f::Constant(0.5f).norm();
    set_scale(m_bounding_radius * 1.5f);

<<<<<<< HEAD
    // Compute discrete probability distribution for later sampling of the
    // mesh's surface
=======
    // Compute discrete probability distribution for later sampling of the mesh's
    // surface
>>>>>>> 688c629c
    m_sdf.triangle_weights.resize(n_triangles);
    for (size_t i = 0; i < n_triangles; ++i) {
        m_sdf.triangle_weights[i] = m_sdf.triangles_cpu[i].surface_area();
    }
    m_sdf.triangle_distribution.build(m_sdf.triangle_weights);

    // Move CDF to gpu
    m_sdf.triangle_cdf.resize_and_copy_from_host(m_sdf.triangle_distribution.cdf);

    // Clear training data as it's no longer representative
    // of the previously loaded mesh... but don't clear the network.
    // Perhaps it'll look interesting while morphing from one mesh to another.
    m_sdf.training.idx = 0;
    m_sdf.training.size = 0;

    tlog::success() << "Loaded mesh: triangles=" << n_triangles
                    << " AABB=" << m_raw_aabb << " after scaling=" << m_aabb;
}

void
Testbed::generate_training_samples_sdf(Vector3f* positions,
                                       float* distances,
                                       uint32_t n_to_generate,
                                       cudaStream_t stream,
                                       bool uniform_only) {
    uint32_t n_to_generate_base = n_to_generate / 8;
    const uint32_t n_to_generate_surface_exact =
        uniform_only ? 0 : n_to_generate_base * 4;
    const uint32_t n_to_generate_surface_offset =
        uniform_only ? 0 : n_to_generate_base * 3;
    const uint32_t n_to_generate_uniform =
        uniform_only ? n_to_generate : n_to_generate_base * 1;

    const uint32_t n_to_generate_surface =
        n_to_generate_surface_exact + n_to_generate_surface_offset;

<<<<<<< HEAD
    // Generate uniform 3D samples. Some of these will be transformed to cover
    // the surfaces uniformly. Others will be left as-is.
=======
    // Generate uniform 3D samples. Some of these will be transformed to cover the
    // surfaces uniformly. Others will be left as-is.
>>>>>>> 688c629c
    generate_random_uniform<float>(stream, m_rng, n_to_generate * 3, (float*)positions);

    linear_kernel(sample_uniform_on_triangle_kernel,
                  0,
                  stream,
                  n_to_generate_surface,
                  m_sdf.triangle_cdf.data(),
                  (uint32_t)m_sdf.triangle_cdf.size(),
                  m_sdf.triangles_gpu.data(),
                  positions);

    // The distances of points on the mesh are zero. Can immediately set.
    CUDA_CHECK_THROW(cudaMemsetAsync(
        distances, 0, n_to_generate_surface_exact * sizeof(float), stream));

    // If we have an octree, generate uniform samples within that octree.
    // Otherwise, at least confine uniform samples to the AABB.
<<<<<<< HEAD
    // (For the uniform_only case, we always use the AABB, then the IoU kernel
    // checks against the octree later)
=======
    // (For the uniform_only case, we always use the AABB, then the IoU kernel checks
    // against the octree later)
>>>>>>> 688c629c
    float stddev = m_bounding_radius / 1024.0f * m_sdf.training.surface_offset_scale;
    if (!uniform_only && (m_sdf.uses_takikawa_encoding || m_sdf.use_triangle_octree)) {
        linear_kernel(uniform_octree_sample_kernel,
                      0,
                      stream,
                      n_to_generate_uniform,
                      m_rng,
                      m_sdf.triangle_octree->nodes_gpu(),
                      m_sdf.triangle_octree->n_nodes(),
                      m_sdf.triangle_octree->depth(),
                      positions + n_to_generate_surface);
        m_rng.advance();

<<<<<<< HEAD
        // If we know the finest discretization of the octree, we can
        // concentrate points MUCH closer to the mesh surface
=======
        // If we know the finest discretization of the octree, we can concentrate
        // points MUCH closer to the mesh surface
>>>>>>> 688c629c
        float leaf_size = scalbnf(1.0f, -m_sdf.triangle_octree->depth() + 1);
        if (leaf_size < stddev) {
            tlog::warning() << "leaf_size < stddev";
            stddev = leaf_size;
        }

        linear_kernel(assign_float,
                      0,
                      stream,
                      n_to_generate_uniform,
                      Vector3f::Constant(leaf_size).norm() * 1.001f,
                      distances + n_to_generate_surface);
    } else {
        BoundingBox sdf_aabb = m_aabb;
        sdf_aabb.inflate(m_sdf.zero_offset);
        linear_kernel(scale_to_aabb_kernel,
                      0,
                      stream,
                      n_to_generate_uniform,
                      sdf_aabb,
                      positions + n_to_generate_surface);

        linear_kernel(assign_float,
                      0,
                      stream,
                      n_to_generate_uniform,
                      sdf_aabb.diag().norm() * 1.001f,
                      distances + n_to_generate_surface);
    }

    m_sdf.training.perturbations.enlarge(n_to_generate_surface_offset);
    generate_random_logistic<float>(stream,
                                    m_rng,
                                    n_to_generate_surface_offset * 3,
                                    (float*)m_sdf.training.perturbations.data(),
                                    0.0f,
                                    stddev);

    linear_kernel(perturb_sdf_samples,
                  0,
                  stream,
                  n_to_generate_surface_offset,
                  m_sdf.training.perturbations.data(),
                  positions + n_to_generate_surface_exact,
                  distances + n_to_generate_surface_exact);

<<<<<<< HEAD
    // The following function expects `distances` to contain an upper bound on
    // the true distance. This accelerates lookups.
=======
    // The following function expects `distances` to contain an upper bound on the
    // true distance. This accelerates lookups.
>>>>>>> 688c629c
    m_sdf.triangle_bvh->signed_distance_gpu(
        n_to_generate_uniform + n_to_generate_surface_offset,
        m_sdf.mesh_sdf_mode,
        positions + n_to_generate_surface_exact,
        distances + n_to_generate_surface_exact,
        m_sdf.triangles_gpu.data(),
        true,
        stream);

    CUDA_CHECK_THROW(cudaStreamSynchronize(stream));
}

void
Testbed::train_sdf(size_t target_batch_size, size_t n_steps, cudaStream_t stream) {
    const uint32_t n_output_dims = 1;
    const uint32_t n_input_dims = 3;

    if (m_sdf.training.size >= target_batch_size) {
        // Auxiliary matrices for training
        const uint32_t batch_size =
            (uint32_t)std::min(m_sdf.training.size, target_batch_size);
        const uint32_t n_batches = (uint32_t)m_sdf.training.size / batch_size;

        const uint32_t GRAPH_SIZE = (uint32_t)std::min((size_t)16, n_steps);

        // Permute all training records to de-correlate training data
        linear_kernel(shuffle<Vector3f>,
                      0,
                      stream,
                      m_sdf.training.size,
                      1,
                      m_training_step,
                      m_sdf.training.positions.data(),
                      m_sdf.training.positions_shuffled.data());
        linear_kernel(shuffle<float>,
                      0,
                      stream,
                      m_sdf.training.size,
                      1,
                      m_training_step,
                      m_sdf.training.distances.data(),
                      m_sdf.training.distances_shuffled.data());

        float total_loss = 0;
        uint32_t n_loss_samples = 0;

        for (size_t i = 0; i < n_steps; i += GRAPH_SIZE) {
            float loss_value;
            for (uint32_t j = 0; j < GRAPH_SIZE; ++j) {
                uint32_t training_offset = (uint32_t)((i + j) % n_batches) * batch_size;

                GPUMatrix<float> training_target_matrix(
                    m_sdf.training.distances_shuffled.data() + training_offset,
                    n_output_dims,
                    batch_size);
                GPUMatrix<float> training_batch_matrix(
                    (float*)(m_sdf.training.positions_shuffled.data() +
                             training_offset),
                    n_input_dims,
                    batch_size);

                float* p_loss = j == (GRAPH_SIZE - 1) ? &loss_value : nullptr;
                m_trainer->training_step(
                    stream, training_batch_matrix, training_target_matrix, p_loss);

                if (p_loss) {
                    total_loss += loss_value;
                    ++n_loss_samples;
                }

                m_training_step++;
            }
        }

        m_loss_scalar = total_loss / (float)n_loss_samples;
        update_loss_graph();
    }
}

void
Testbed::training_prep_sdf(uint32_t batch_size,
                           uint32_t n_training_steps,
                           cudaStream_t stream) {
    if (m_sdf.training.generate_sdf_data_online) {
        m_sdf.training.size = batch_size * n_training_steps;
        m_sdf.training.positions.enlarge(m_sdf.training.size);
        m_sdf.training.positions_shuffled.enlarge(m_sdf.training.size);
        m_sdf.training.distances.enlarge(m_sdf.training.size);
        m_sdf.training.distances_shuffled.enlarge(m_sdf.training.size);

        generate_training_samples_sdf(m_sdf.training.positions.data(),
                                      m_sdf.training.distances.data(),
                                      batch_size * n_training_steps,
                                      stream,
                                      false);
    }
}

<<<<<<< HEAD
// set scale_existing_results_factor=0. to reset any existing results; set it
// to 1.0 to accumulate more samples onto existing results set it to a fraction
// near 1 to use a sliding EMA if blocking is false, then this returns the iou
// from the *last* call
=======
// set scale_existing_results_factor=0. to reset any existing results; set it to 1.0 to
// accumulate more samples onto existing results set it to a fraction near 1 to use a
// sliding EMA if blocking is false, then this returns the iou from the *last* call
>>>>>>> 688c629c
double
Testbed::calculate_iou(uint32_t n_samples,
                       float scale_existing_results_factor,
                       bool blocking,
                       bool force_use_octree) {
    cudaStream_t stream = m_training_stream;
    uint32_t countercpu[8];
    m_sdf.iou_counter.enlarge(8);
<<<<<<< HEAD
    if (!blocking)  // when not blocking, returns data from the *last* run, then
                    // kicks off work to accumulate some more samples
=======
    if (!blocking)  // when not blocking, returns data from the *last* run, then kicks
                    // off work to accumulate some more samples
>>>>>>> 688c629c
        cudaMemcpy(countercpu, m_sdf.iou_counter.data(), 8 * 4, cudaMemcpyDeviceToHost);

    if (scale_existing_results_factor < 1.f) {
        linear_kernel(scale_iou_counters_kernel,
                      0,
                      stream,
                      8,
                      m_sdf.iou_counter.data(),
                      scale_existing_results_factor);
    }
    while (n_samples > 0) {
        uint32_t batch_size = std::min(uint32_t(128 * 128 * 128), n_samples);
        m_sdf.training.size = batch_size;
        n_samples -= batch_size;
        m_sdf.training.positions.enlarge(m_sdf.training.size);
        m_sdf.training.distances.enlarge(
            m_sdf.training.size);  // we use this buffer for the GT distances
        m_sdf.training.distances_shuffled.enlarge(
<<<<<<< HEAD
            m_sdf.training.size);  // we use the shuffled output for the output
                                   // of inference
=======
            m_sdf.training
                .size);  // we use the shuffled output for the output of inference
>>>>>>> 688c629c

        generate_training_samples_sdf(m_sdf.training.positions.data(),
                                      m_sdf.training.distances.data(),
                                      (uint32_t)(batch_size),
                                      stream,
                                      true);
        GPUMatrix<float> positions_matrix(
            (float*)m_sdf.training.positions.data(), 3, batch_size);
        GPUMatrix<float> distances_matrix(
            m_sdf.training.distances_shuffled.data(), 1, batch_size);
        m_network->inference(stream, positions_matrix, distances_matrix);
        auto* octree_ptr = (m_sdf.uses_takikawa_encoding || m_sdf.use_triangle_octree ||
                            force_use_octree)
                               ? m_sdf.triangle_octree.get()
                               : nullptr;
        linear_kernel(compare_signs_kernel,
                      0,
                      stream,
                      batch_size,
                      m_sdf.training.positions.data(),
                      m_sdf.training.distances.data(),           //  ref
                      m_sdf.training.distances_shuffled.data(),  // model
                      m_sdf.iou_counter.data(),
                      octree_ptr ? octree_ptr->nodes_gpu() : nullptr,
                      octree_ptr ? octree_ptr->depth() : 0);
    }
    if (blocking) {
        CUDA_CHECK_THROW(cudaMemcpyAsync(countercpu,
                                         m_sdf.iou_counter.data(),
                                         8 * 4,
                                         cudaMemcpyDeviceToHost,
                                         stream));
        CUDA_CHECK_THROW(cudaStreamSynchronize(stream));
    }

    return countercpu[4] / double(countercpu[5]);
}

NGP_NAMESPACE_END<|MERGE_RESOLUTION|>--- conflicted
+++ resolved
@@ -17,10 +17,7 @@
 #include <neural-graphics-primitives/render_buffer.h>
 #include <neural-graphics-primitives/testbed.h>
 #include <neural-graphics-primitives/tinyobj_loader_wrapper.h>
-<<<<<<< HEAD
 #include <tiny-cuda-nn/common.h>
-=======
->>>>>>> 688c629c
 #include <tiny-cuda-nn/encodings/grid.h>
 #include <tiny-cuda-nn/gpu_matrix.h>
 #include <tiny-cuda-nn/network_with_input_encoding.h>
@@ -427,15 +424,9 @@
                      pos.z() - floorf(pos.z())};
         } break;
         case ERenderMode::Normals: {
-<<<<<<< HEAD
-            // Hack to make normals look nicer: treat them as sRGB valued and
-            // map that to linear. Gives a more perceptually uniform appearance
-            // (assuming sRGB is roughly perceptual).
-=======
             // Hack to make normals look nicer: treat them as sRGB valued and map that
             // to linear. Gives a more perceptually uniform appearance (assuming sRGB is
             // roughly perceptual).
->>>>>>> 688c629c
             color = srgb_to_linear(0.5f * normal.array() + Array3f::Constant(0.5f));
         } break;
         case ERenderMode::Cost: {
@@ -487,13 +478,8 @@
         dst_prev_distances[idx] = src_prev_distances[i];
         dst_total_distances[idx] = src_total_distances[i];
         dst_min_visibility[idx] = src_min_visibility[i];
-<<<<<<< HEAD
-    } else {  // For shadow rays, collect _all_ final samples to keep track of
-              // their partial visibility
-=======
     } else {  // For shadow rays, collect _all_ final samples to keep track of their
               // partial visibility
->>>>>>> 688c629c
         uint32_t idx = atomicAdd(finalCounter, 1);
         dst_final_payloads[idx] = src_payload;
         dst_final_positions[idx] = src_positions[i];
@@ -594,13 +580,8 @@
     bool inside2 = distances_model[i] <= 0.f;
     if (octree_nodes &&
         !TriangleOctree::contains(octree_nodes, max_depth, positions[i])) {
-<<<<<<< HEAD
-        inside2 = inside1;           // assume, when using the octree, that the model is
-                                     // always correct outside the octree.
-=======
         inside2 = inside1;  // assume, when using the octree, that the model is always
                             // correct outside the octree.
->>>>>>> 688c629c
         atomicAdd(&counters[6], 1);  // outside the octree
     } else {
         atomicAdd(&counters[7], 1);  // inside the octree
@@ -754,12 +735,7 @@
                                              Array4f* frame_buffer,
                                              const TriangleOctree* octree,
                                              cudaStream_t stream) {
-<<<<<<< HEAD
-    // Make sure we have enough memory reserved to render at the requested
-    // resolution
-=======
     // Make sure we have enough memory reserved to render at the requested resolution
->>>>>>> 688c629c
     size_t n_pixels = (size_t)resolution.x() * resolution.y();
     enlarge(n_pixels);
 
@@ -984,14 +960,6 @@
     cudaStream_t stream) {
     enlarge(n_elements);
 
-<<<<<<< HEAD
-    parallel_for_gpu(stream, n_elements, [=, *this] __device__(size_t i) {
-        Vector3f p = pos[i];
-        dx[i] = Vector3f{p.x() + epsilon, p.y(), p.z()};
-        dy[i] = Vector3f{p.x(), p.y() + epsilon, p.z()};
-        dz[i] = Vector3f{p.x(), p.y(), p.z() + epsilon};
-    });
-=======
     parallel_for_gpu(stream,
                      n_elements,
                      [pos = pos.data(),
@@ -1004,20 +972,11 @@
                          dy[i] = Vector3f{p.x(), p.y() + epsilon, p.z()};
                          dz[i] = Vector3f{p.x(), p.y(), p.z() + epsilon};
                      });
->>>>>>> 688c629c
 
     distance_function(n_elements, dx, dist_dx_pos, stream);
     distance_function(n_elements, dy, dist_dy_pos, stream);
     distance_function(n_elements, dz, dist_dz_pos, stream);
 
-<<<<<<< HEAD
-    parallel_for_gpu(stream, n_elements, [=, *this] __device__(size_t i) {
-        Vector3f p = pos[i];
-        dx[i] = Vector3f{p.x() - epsilon, p.y(), p.z()};
-        dy[i] = Vector3f{p.x(), p.y() - epsilon, p.z()};
-        dz[i] = Vector3f{p.x(), p.y(), p.z() - epsilon};
-    });
-=======
     parallel_for_gpu(stream,
                      n_elements,
                      [pos = pos.data(),
@@ -1030,19 +989,11 @@
                          dy[i] = Vector3f{p.x(), p.y() - epsilon, p.z()};
                          dz[i] = Vector3f{p.x(), p.y(), p.z() - epsilon};
                      });
->>>>>>> 688c629c
 
     distance_function(n_elements, dx, dist_dx_neg, stream);
     distance_function(n_elements, dy, dist_dy_neg, stream);
     distance_function(n_elements, dz, dist_dz_neg, stream);
 
-<<<<<<< HEAD
-    parallel_for_gpu(stream, n_elements, [=, *this] __device__(size_t i) {
-        normal[i] = {dist_dx_pos[i] - dist_dx_neg[i],
-                     dist_dy_pos[i] - dist_dy_neg[i],
-                     dist_dz_pos[i] - dist_dz_neg[i]};
-    });
-=======
     parallel_for_gpu(stream,
                      n_elements,
                      [normal = normal.data(),
@@ -1056,7 +1007,6 @@
                                       dist_dy_pos[i] - dist_dy_neg[i],
                                       dist_dz_pos[i] - dist_dz_neg[i]};
                      });
->>>>>>> 688c629c
 }
 
 void
@@ -1161,13 +1111,8 @@
         if (m_sdf.analytic_normals || gt_raytrace) {
             normals_function(n_hit, rays_hit.pos, rays_hit.normal, stream);
         } else {
-<<<<<<< HEAD
-            // Prevent spurious enlargements by reserving enough memory to hold
-            // a full-res image in any case.
-=======
             // Prevent spurious enlargements by reserving enough memory to hold a
             // full-res image in any case.
->>>>>>> 688c629c
             m_sdf.fd_normals.enlarge(render_buffer.resolution().x() *
                                      render_buffer.resolution().y());
             m_sdf.fd_normals.normal(n_hit,
@@ -1314,13 +1259,8 @@
     m_bounding_radius = Vector3f::Constant(0.5f).norm();
     set_scale(m_bounding_radius * 1.5f);
 
-<<<<<<< HEAD
-    // Compute discrete probability distribution for later sampling of the
-    // mesh's surface
-=======
     // Compute discrete probability distribution for later sampling of the mesh's
     // surface
->>>>>>> 688c629c
     m_sdf.triangle_weights.resize(n_triangles);
     for (size_t i = 0; i < n_triangles; ++i) {
         m_sdf.triangle_weights[i] = m_sdf.triangles_cpu[i].surface_area();
@@ -1357,13 +1297,8 @@
     const uint32_t n_to_generate_surface =
         n_to_generate_surface_exact + n_to_generate_surface_offset;
 
-<<<<<<< HEAD
-    // Generate uniform 3D samples. Some of these will be transformed to cover
-    // the surfaces uniformly. Others will be left as-is.
-=======
     // Generate uniform 3D samples. Some of these will be transformed to cover the
     // surfaces uniformly. Others will be left as-is.
->>>>>>> 688c629c
     generate_random_uniform<float>(stream, m_rng, n_to_generate * 3, (float*)positions);
 
     linear_kernel(sample_uniform_on_triangle_kernel,
@@ -1381,13 +1316,8 @@
 
     // If we have an octree, generate uniform samples within that octree.
     // Otherwise, at least confine uniform samples to the AABB.
-<<<<<<< HEAD
-    // (For the uniform_only case, we always use the AABB, then the IoU kernel
-    // checks against the octree later)
-=======
     // (For the uniform_only case, we always use the AABB, then the IoU kernel checks
     // against the octree later)
->>>>>>> 688c629c
     float stddev = m_bounding_radius / 1024.0f * m_sdf.training.surface_offset_scale;
     if (!uniform_only && (m_sdf.uses_takikawa_encoding || m_sdf.use_triangle_octree)) {
         linear_kernel(uniform_octree_sample_kernel,
@@ -1401,13 +1331,8 @@
                       positions + n_to_generate_surface);
         m_rng.advance();
 
-<<<<<<< HEAD
-        // If we know the finest discretization of the octree, we can
-        // concentrate points MUCH closer to the mesh surface
-=======
         // If we know the finest discretization of the octree, we can concentrate
         // points MUCH closer to the mesh surface
->>>>>>> 688c629c
         float leaf_size = scalbnf(1.0f, -m_sdf.triangle_octree->depth() + 1);
         if (leaf_size < stddev) {
             tlog::warning() << "leaf_size < stddev";
@@ -1454,13 +1379,8 @@
                   positions + n_to_generate_surface_exact,
                   distances + n_to_generate_surface_exact);
 
-<<<<<<< HEAD
-    // The following function expects `distances` to contain an upper bound on
-    // the true distance. This accelerates lookups.
-=======
     // The following function expects `distances` to contain an upper bound on the
     // true distance. This accelerates lookups.
->>>>>>> 688c629c
     m_sdf.triangle_bvh->signed_distance_gpu(
         n_to_generate_uniform + n_to_generate_surface_offset,
         m_sdf.mesh_sdf_mode,
@@ -1559,16 +1479,9 @@
     }
 }
 
-<<<<<<< HEAD
-// set scale_existing_results_factor=0. to reset any existing results; set it
-// to 1.0 to accumulate more samples onto existing results set it to a fraction
-// near 1 to use a sliding EMA if blocking is false, then this returns the iou
-// from the *last* call
-=======
 // set scale_existing_results_factor=0. to reset any existing results; set it to 1.0 to
 // accumulate more samples onto existing results set it to a fraction near 1 to use a
 // sliding EMA if blocking is false, then this returns the iou from the *last* call
->>>>>>> 688c629c
 double
 Testbed::calculate_iou(uint32_t n_samples,
                        float scale_existing_results_factor,
@@ -1577,13 +1490,8 @@
     cudaStream_t stream = m_training_stream;
     uint32_t countercpu[8];
     m_sdf.iou_counter.enlarge(8);
-<<<<<<< HEAD
-    if (!blocking)  // when not blocking, returns data from the *last* run, then
-                    // kicks off work to accumulate some more samples
-=======
     if (!blocking)  // when not blocking, returns data from the *last* run, then kicks
                     // off work to accumulate some more samples
->>>>>>> 688c629c
         cudaMemcpy(countercpu, m_sdf.iou_counter.data(), 8 * 4, cudaMemcpyDeviceToHost);
 
     if (scale_existing_results_factor < 1.f) {
@@ -1602,13 +1510,8 @@
         m_sdf.training.distances.enlarge(
             m_sdf.training.size);  // we use this buffer for the GT distances
         m_sdf.training.distances_shuffled.enlarge(
-<<<<<<< HEAD
-            m_sdf.training.size);  // we use the shuffled output for the output
-                                   // of inference
-=======
             m_sdf.training
                 .size);  // we use the shuffled output for the output of inference
->>>>>>> 688c629c
 
         generate_training_samples_sdf(m_sdf.training.positions.data(),
                                       m_sdf.training.distances.data(),
