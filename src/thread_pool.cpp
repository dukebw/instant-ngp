--- conflicted
+++ resolved
@@ -53,13 +53,8 @@
                 function<void()> task{move(mTaskQueue.front())};
                 mTaskQueue.pop_front();
 
-<<<<<<< HEAD
-                // Unlock the lock, so we can process the task without blocking
-                // other threads
-=======
                 // Unlock the lock, so we can process the task without blocking other
                 // threads
->>>>>>> 688c629c
                 lock.unlock();
 
                 task();
