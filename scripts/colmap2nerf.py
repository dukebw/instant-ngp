#!/usr/bin/env python3

# Copyright (c) 2020-2022, NVIDIA CORPORATION.  All rights reserved.
#
# NVIDIA CORPORATION and its licensors retain all intellectual property
# and proprietary rights in and to this software, related documentation
# and any modifications thereto.  Any use, reproduction, disclosure or
# distribution of this software and related documentation without an express
# license agreement from NVIDIA CORPORATION is strictly prohibited.

import argparse
import os
from pathlib import Path, PurePosixPath

import numpy as np
import json
import sys
import math
import cv2
import os
import shutil


def parse_args():
    parser = argparse.ArgumentParser(
        description="convert a text colmap export to nerf format transforms.json; optionally convert video to images, and optionally run colmap in the first place"
    )

    parser.add_argument(
        "--video_in",
        default="",
        help="run ffmpeg first to convert a provided video file into a set of images. uses the video_fps parameter also",
    )
    parser.add_argument("--video_fps", default=2)
    parser.add_argument(
        "--time_slice",
        default="",
        help="time (in seconds) in the format t1,t2 within which the images should be generated from the video. eg: \"--time_slice '10,300'\" will generate images only from 10th second to 300th second of the video",
    )
    parser.add_argument(
        "--run_colmap", action="store_true", help="run colmap first on the image folder"
    )
    parser.add_argument(
        "--colmap_matcher",
        default="sequential",
        choices=["exhaustive", "sequential", "spatial", "transitive", "vocab_tree"],
        help="select which matcher colmap should use. sequential for videos, exhaustive for adhoc images",
    )
    parser.add_argument(
        "--colmap_db", default="colmap.db", help="colmap database filename"
    )
    parser.add_argument("--images", default="images", help="input path to the images")
    parser.add_argument(
        "--text",
        default="colmap_text",
        help="input path to the colmap text files (set automatically if run_colmap is used)",
    )
    parser.add_argument(
        "--aabb_scale",
        default=16,
        choices=["1", "2", "4", "8", "16"],
        help="large scene scale factor. 1=scene fits in unit cube; power of 2 up to 16",
    )
    parser.add_argument(
        "--skip_early", default=0, help="skip this many images from the start"
    )
    parser.add_argument("--out", default="transforms.json", help="output path")
    args = parser.parse_args()
    return args


def do_system(arg):
    print(f"==== running: {arg}")
    err = os.system(arg)
    if err:
        print("FATAL: command failed")
        sys.exit(err)


def run_ffmpeg(args):
    if not os.path.isabs(args.images):
        args.images = os.path.join(os.path.dirname(args.video_in), args.images)
    images = args.images
    video = args.video_in
    fps = float(args.video_fps) or 1.0
    print(
        f"running ffmpeg with input video file={video}, output image folder={images}, fps={fps}."
    )
    if (
        input(f"warning! folder '{images}' will be deleted/replaced. continue? (Y/n)")
        .lower()
        .strip()
        + "y"
    )[:1] != "y":
        sys.exit(1)
    try:
        shutil.rmtree(images)
    except:
        pass
    do_system(f"mkdir {images}")
<<<<<<< HEAD
=======

>>>>>>> 3bd0cac5
    time_slice_value = ""
    time_slice = args.time_slice
    if time_slice:
        start, end = time_slice.split(",")
        time_slice_value = f",select='between(t\,{start}\,{end})'"
    do_system(
        f'ffmpeg -i {video} -qscale:v 1 -qmin 1 -vf "fps={fps}{time_slice_value}" {images}/%04d.jpg'
    )


def run_colmap(args):
    db = args.colmap_db
    images = args.images
    db_noext = str(Path(db).with_suffix(""))

    if args.text == "text":
        args.text = db_noext + "_text"
    text = args.text
    sparse = db_noext + "_sparse"
    print(
        f"running colmap with:\n\tdb={db}\n\timages={images}\n\tsparse={sparse}\n\ttext={text}"
    )
    if (
        input(
            f"warning! folders '{sparse}' and '{text}' will be deleted/replaced. continue? (Y/n)"
        )
        .lower()
        .strip()
        + "y"
    )[:1] != "y":
        sys.exit(1)
    if os.path.exists(db):
        os.remove(db)
    do_system(
        f"colmap feature_extractor --ImageReader.camera_model OPENCV --SiftExtraction.estimate_affine_shape=true --SiftExtraction.domain_size_pooling=true --ImageReader.single_camera 1 --database_path {db} --image_path {images}"
    )
    do_system(
        f"colmap {args.colmap_matcher}_matcher --SiftMatching.guided_matching=true --database_path {db}"
    )
    try:
        shutil.rmtree(sparse)
    except:
        pass
    do_system(f"mkdir {sparse}")
    do_system(
        f"colmap mapper --database_path {db} --image_path {images} --output_path {sparse}"
    )
    do_system(
        f"colmap bundle_adjuster --input_path {sparse}/0 --output_path {sparse}/0 --BundleAdjustment.refine_principal_point 1"
    )
    try:
        shutil.rmtree(text)
    except:
        pass
    do_system(f"mkdir {text}")
    do_system(
        f"colmap model_converter --input_path {sparse}/0 --output_path {text} --output_type TXT"
    )


def variance_of_laplacian(image):
    return cv2.Laplacian(image, cv2.CV_64F).var()


def sharpness(imagePath):
    image = cv2.imread(imagePath)
    gray = cv2.cvtColor(image, cv2.COLOR_BGR2GRAY)
    fm = variance_of_laplacian(gray)
    return fm


def qvec2rotmat(qvec):
    return np.array(
        [
            [
                1 - 2 * qvec[2] ** 2 - 2 * qvec[3] ** 2,
                2 * qvec[1] * qvec[2] - 2 * qvec[0] * qvec[3],
                2 * qvec[3] * qvec[1] + 2 * qvec[0] * qvec[2],
            ],
            [
                2 * qvec[1] * qvec[2] + 2 * qvec[0] * qvec[3],
                1 - 2 * qvec[1] ** 2 - 2 * qvec[3] ** 2,
                2 * qvec[2] * qvec[3] - 2 * qvec[0] * qvec[1],
            ],
            [
                2 * qvec[3] * qvec[1] - 2 * qvec[0] * qvec[2],
                2 * qvec[2] * qvec[3] + 2 * qvec[0] * qvec[1],
                1 - 2 * qvec[1] ** 2 - 2 * qvec[2] ** 2,
            ],
        ]
    )


def rotmat(a, b):
    a, b = a / np.linalg.norm(a), b / np.linalg.norm(b)
    v = np.cross(a, b)
    c = np.dot(a, b)
    s = np.linalg.norm(v)
    kmat = np.array([[0, -v[2], v[1]], [v[2], 0, -v[0]], [-v[1], v[0], 0]])
    return np.eye(3) + kmat + kmat.dot(kmat) * ((1 - c) / (s ** 2 + 1e-10))


def closest_point_2_lines(
    oa, da, ob, db
):  # returns point closest to both rays of form o+t*d, and a weight factor that goes to 0 if the lines are parallel
    da = da / np.linalg.norm(da)
    db = db / np.linalg.norm(db)
    c = np.cross(da, db)
    denom = np.linalg.norm(c) ** 2
    t = ob - oa
    ta = np.linalg.det([t, db, c]) / (denom + 1e-10)
    tb = np.linalg.det([t, da, c]) / (denom + 1e-10)
    if ta > 0:
        ta = 0
    if tb > 0:
        tb = 0
    return (oa + ta * da + ob + tb * db) * 0.5, denom


if __name__ == "__main__":
    args = parse_args()
    if args.video_in != "":
        run_ffmpeg(args)
    if args.run_colmap:
        run_colmap(args)
    AABB_SCALE = int(args.aabb_scale)
    SKIP_EARLY = int(args.skip_early)
    IMAGE_FOLDER = args.images
    TEXT_FOLDER = args.text
    OUT_PATH = args.out
    print(f"outputting to {OUT_PATH}...")
    with open(os.path.join(TEXT_FOLDER, "cameras.txt"), "r") as f:
        angle_x = math.pi / 2
        for line in f:
            # 1 SIMPLE_RADIAL 2048 1536 1580.46 1024 768 0.0045691
            # 1 OPENCV 3840 2160 3178.27 3182.09 1920 1080 0.159668 -0.231286 -0.00123982 0.00272224
            # 1 RADIAL 1920 1080 1665.1 960 540 0.0672856 -0.0761443
            if line[0] == "#":
                continue
            els = line.split(" ")
            w = float(els[2])
            h = float(els[3])
            fl_x = float(els[4])
            fl_y = float(els[4])
            k1 = 0
            k2 = 0
            p1 = 0
            p2 = 0
            cx = w / 2
            cy = h / 2
            if els[1] == "SIMPLE_RADIAL":
                cx = float(els[5])
                cy = float(els[6])
                k1 = float(els[7])
            elif els[1] == "RADIAL":
                cx = float(els[5])
                cy = float(els[6])
                k1 = float(els[7])
                k2 = float(els[8])
            elif els[1] == "OPENCV":
                fl_y = float(els[5])
                cx = float(els[6])
                cy = float(els[7])
                k1 = float(els[8])
                k2 = float(els[9])
                p1 = float(els[10])
                p2 = float(els[11])
            else:
                print("unknown camera model ", els[1])
            # fl = 0.5 * w / tan(0.5 * angle_x);
            angle_x = math.atan(w / (fl_x * 2)) * 2
            angle_y = math.atan(h / (fl_y * 2)) * 2
            fovx = angle_x * 180 / math.pi
            fovy = angle_y * 180 / math.pi

    print(
        f"camera:\n\tres={w,h}\n\tcenter={cx,cy}\n\tfocal={fl_x,fl_y}\n\tfov={fovx,fovy}\n\tk={k1,k2} p={p1,p2} "
    )

    with open(os.path.join(TEXT_FOLDER, "images.txt"), "r") as f:
        i = 0
        bottom = np.array([0.0, 0.0, 0.0, 1.0]).reshape([1, 4])
        out = {
            "camera_angle_x": angle_x,
            "camera_angle_y": angle_y,
            "fl_x": fl_x,
            "fl_y": fl_y,
            "k1": k1,
            "k2": k2,
            "p1": p1,
            "p2": p2,
            "cx": cx,
            "cy": cy,
            "w": w,
            "h": h,
            "aabb_scale": AABB_SCALE,
            "frames": [],
        }

        up = np.zeros(3)
        for line in f:
            line = line.strip()
            if line[0] == "#":
                continue
            i = i + 1
            if i < SKIP_EARLY * 2:
                continue
            if i % 2 == 1:
                elems = line.split(
                    " "
                )  # 1-4 is quat, 5-7 is trans, 9ff is filename (9, if filename contains no spaces)
                # name = str(PurePosixPath(Path(IMAGE_FOLDER, elems[9])))
                # why is this requireing a relitive path while using ^
                image_rel = os.path.relpath(IMAGE_FOLDER)
                name = str(f"./{image_rel}/{'_'.join(elems[9:])}")
                b = sharpness(name)
                print(name, "sharpness=", b)
                image_id = int(elems[0])
                qvec = np.array(tuple(map(float, elems[1:5])))
                tvec = np.array(tuple(map(float, elems[5:8])))
                R = qvec2rotmat(-qvec)
                t = tvec.reshape([3, 1])
                m = np.concatenate([np.concatenate([R, t], 1), bottom], 0)
                c2w = np.linalg.inv(m)
                c2w[0:3, 2] *= -1  # flip the y and z axis
                c2w[0:3, 1] *= -1
                c2w = c2w[[1, 0, 2, 3], :]  # swap y and z
                c2w[2, :] *= -1  # flip whole world upside down

                up += c2w[0:3, 1]

                frame = {"file_path": name, "sharpness": b, "transform_matrix": c2w}
                out["frames"].append(frame)
    nframes = len(out["frames"])
    up = up / np.linalg.norm(up)
    print("up vector was", up)
    R = rotmat(up, [0, 0, 1])  # rotate up vector to [0,0,1]
    R = np.pad(R, [0, 1])
    R[-1, -1] = 1

    for f in out["frames"]:
        f["transform_matrix"] = np.matmul(
            R, f["transform_matrix"]
        )  # rotate up to be the z axis

    # find a central point they are all looking at
    print("computing center of attention...")
    totw = 0.0
    totp = np.array([0.0, 0.0, 0.0])
    for f in out["frames"]:
        mf = f["transform_matrix"][0:3, :]
        for g in out["frames"]:
            mg = g["transform_matrix"][0:3, :]
            p, w = closest_point_2_lines(mf[:, 3], mf[:, 2], mg[:, 3], mg[:, 2])
            if w > 0.01:
                totp += p * w
                totw += w
    totp /= totw
    print(totp)  # the cameras are looking at totp
    for f in out["frames"]:
        f["transform_matrix"][0:3, 3] -= totp

    avglen = 0.0
    for f in out["frames"]:
        avglen += np.linalg.norm(f["transform_matrix"][0:3, 3])
    avglen /= nframes
    print("avg camera distance from origin", avglen)
    for f in out["frames"]:
        f["transform_matrix"][0:3, 3] *= 4.0 / avglen  # scale to "nerf sized"

    for f in out["frames"]:
        f["transform_matrix"] = f["transform_matrix"].tolist()
    print(nframes, "frames")
    print(f"writing {OUT_PATH}")
    with open(OUT_PATH, "w") as outfile:
        json.dump(out, outfile, indent=2)<|MERGE_RESOLUTION|>--- conflicted
+++ resolved
@@ -98,10 +98,7 @@
     except:
         pass
     do_system(f"mkdir {images}")
-<<<<<<< HEAD
-=======
-
->>>>>>> 3bd0cac5
+
     time_slice_value = ""
     time_slice = args.time_slice
     if time_slice:
